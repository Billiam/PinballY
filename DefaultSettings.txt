# PinballY configuration settings
#
# PinballY modifies this file each time it runs, so don't edit the file
# manually while the program is running.  However, you can safely edit the
# file between sessions.  The program will preserve comment lines (any line 
# starting with "#", like this one) and preserves the overall order of the
# file's contents, so you can apply manual comments and formatting as 
# desired to make the file more easily readable.
#
# Note: Variable names are case-sensitive!  Upper/lower case must be matched 
# exactly in variable names.

# time of last update by the program
UpdateTime = Sat 28 Apr 2018 11:51:48

# First run time.  The system automatically sets this to the date and
# time when the program is first run on your machine.  This is used as
# the install date for any games that are found already installed from
# your PinballX game database.  This is in YYYYMMDDhhmmss format, in
# the GMT time zone (e.g., 20180725162715 for 2018-July-25 at 16:27:15
# GMT).
FirstRunTime =


# Log file features.  PinballY writes certain information to a log file
# as it runs ("PinballY.log", in the PinballY install folder).  This is
# a simple human-readable text file with information on certain events 
# that occur as the program runs, with some internal details of the
# program's operation.  The idea is to store away some additional
# information that would be too technical and unfriendly to report in
# the graphical UI, but that are occasionally useful for troubleshooting
# purposes.  The main UI intentionally tries to hide a lot of technical
# detail for the sake of a friendly and game-like playing experience,
# but when something goes wrong, it's nice to have a more transparent
# view of the inner workings of the program.
#
# The program normally writes very little information to the log file,
# since we don't want to create additional work for the CPU and waste
# a bunch of disk space on pointless messages when things are working
# properly.  The log file is really here for troubleshooting.  So we
# provide a number of "feature flags" that let you enable particular
# types of log information:
#
# Log.MediaFiles - media file searching
#
# Log.MediaDrop - media file drag-and-drop installation
#
# Log.SystemSetup - player system setup and table file searches
#
# Log.MediaCapture - media capture
#
# Log.TableLaunch - table launch (running a game)
#
# Log.RealDMD - real DMD (dot matrix display) device operations
#
# Log.DOF - DOF (DirectOutput feedback device control) operations
#
# Log.Javascript - Javascript scripting
#
# Log.HighScoreRetrieval - high score retrieval via PinEMHi
#
# Log.WindowLayoutSetup - initial window layout setup
#
Log.MediaFiles = 0
Log.MediaDrop = 1
Log.SystemSetup = 0 
Log.MediaCapture = 1
Log.TableLaunch = 0
Log.RealDMD = 1
Log.DOF = 1
Log.Javascript = 1
Log.HighScoreRetrieval = 1
Log.WindowLayoutSetup = 0

# Vertical Sync Lock.  If this is enabled (1), the graphics rendering
# rate is throttled to the monitor's physical refresh rate.  If disabled
# (0), the graphics are rendered as quickly as possible, so the limiting
# factor is basically the CPU speed.  On machines with fast video cards,
# rendering "as quickly as possible" can use excessive system resources,
# so it can be better to throttle rendering to the actual refresh rate.
# You can display the current frames-per-second rendering rate in each
# window using the right-click context menu.
VSyncLock = 0


# Media folder path.  This is the root of the our media folder tree, where
# we look for the various table media files (images, videos, sounds, etc).
# We use the same subfolder structure as HyperPin and PinballX, so you 
# simply point this to your existing PinballX or HyperPin Media folder to 
# use your existing files, if you installed one of those programs.
#
# If you enter a "relative" path here (that is, a path name that doesn't
# start with a drive letter, X:\...), the path is relative to your PinballY
# installation folder.
#
# If you enter an "absolute" path (starting with a driver letter, X:\...),
# that exact folder is used with no changes.
#
# If the path starts with "[PinballX]" (e.g., [PinballX]\Media), the folder
# is relative to the PinballX program install path.  This will only work
# if PinballX is installed.
#
# If you leave this completely blank, the program will ask you to choose
# one of those options at startup.
#
MediaPath =


# Table database path.  This is the root of the game list folder tree,
# where we look for the XML files listing games by system.  PinballY can 
# read the XML format used by PinballX and HyperPin, so if you previously 
# used one of those, you can reuse your existing game lists simply by
# pointing this to the old folder path.
#
# If you enter a "relative" path here (that is, a path name that doesn't
# start with a drive letter, X:\...), the path is relative to your PinballY
# installation folder.
#
# If you enter an "absolute" path (starting with a driver letter, X:\...),
# that exact folder is used with no changes.
#
# If the path starts with "[PinballX]" (e.g., [PinballX]\Media), the folder
# is relative to the PinballX program install path.  This will only work
# if PinballX is installed.
#
# If you leave this completely blank, the program will ask you to choose
# one of those options at startup.
#
TableDatabasePath =

# Sort the XML database files when saving changes.  By default, PinballY
# preserves the original order of the XML files when saving changes.  Set
# this option to 1 if you'd prefer to have the XML files sorted 
# alphabetically by game title.  (Note that the sorting will only occur
# when you make changes that require updating the XML files.  This option
# by itself won't make PinballY update the files; you have to make some
# change to the metadata that forces PinballY to save updates to the XML
# files, such as changing the title of a game defined within the file.)
#
SortTableDatabases = 0


# Should PinballY automatically launch at system startup?
#
# "off" means that the program doesn't launch automatically.  Use this
# setting if you want to run it manually from the Windows desktop each
# time you want to use it.
#
# "on" means that the program will launch automatically each time you
# log in to Windows.  PinballY will arrange for this by updating the
# following registry key:
#
# HKEY_CURRENT_USER\Software\Microsoft\Windows\CurrentVersion\Run[PinballY]
#
# "admin" means that the program will launch automatically in Administrator
# mode each time you log in.  This creates a Windows Task Scheduler entry 
# for you named "PinballY Startup Task".  The Task Scheduler entry is used
# instead of the registry key in this case because the registry key doesn't
# allow for Admin mode launches.
#
# IMPORTANT:  Unlike most settings, this setting can't be updated by 
# editing the Settings.txt file manually.  You must use the Options dialog
# to update this setting, because the setting has to be 
AutoLaunch = off

# Autolaunch delay time, in seconds.  When launch at startup is enabled,
# the launch is delayed after you log on by this amount of time.  This
# can be used to avoid conflicts with other programs that are also 
# launched when you log on, by sequencing the program launches so that
# they don't all start at the same time.  It's usually desirable to
# make sure that PinballY runs last when launching other programs, for
# a couple of reasons.  One is that other programs can thrash the disk
# while loading, which can make video playback jumpy; making PinballY
# wait until other programs have finished loading can make the initial
# video playback smoother.  Another is that the most recently launched
# program usually has control of keyboard focus, so if another program
# launches after PinballY, it can steal away the keyboard focus, which
# can prevent PinballY from responding to button presses.  Delaying
# PinballY's startup until after other programs have finished loading
# can make sure that PinballY has the initial keyboard focus.
AutoLaunch.Delay = 0


# Should we force keyboard focus into the PinballY window at program
# startup?  On some systems (particularly Windows 10), Windows doesn't
# give PinballY keyboard focus when launching it at system startup, so
# it won't accept keyboard input until you use the mouse to click in
# the window.  We can try to work around that by simulating a mouse
# click in our window automatically.  This option enables a simulated
# mouse click at the given delay after the program starts.  The delay
# might be necessary to wait for other activity at system startup to
# settle down, since other programs that are starting up at the same
# time might try to "steal" focus away from us the same way we're
# trying to grab it here.  The delay is given in seconds.
LaunchFocus.Enabled = 1
LaunchFocus.Delay = 5


# Should we wait for monitors to come online at startup?  Most pin cabs
# have multiple monitors, and on many pin cabs, these are regular TVs rather 
# than computer monitors.  One of the little snags using TVs as monitors is
# that Windows can be slow to recognize them at system startup.  In fact,
# this process can be so slow that Windows can finish booting and can start
# launching programs before all of the TVs have been recognized.  This can
# cause screen layout problems for a program like PinballY that launches at
# startup, because it might not be possible to restore the saved window
# layout if some of the windows are located on screens that are still
# off-line.
#
# This option offers a way to work around that problem.  This lets you
# tell PinballY that it should wait, when first starting up, until Windows 
# has recognized all of your monitors.  PinballY won't open any of its
# UI windows until the system reports that all of your monitors are
# on-line.
#
# This string should use this format:
#
# <N> monitors, <S> seconds
#
# <N> monitors tells the program that it should wait at startup until
# Windows has recognized at least that many monitors.  Specify a maximum
# waiting time with <S> seconds.
#
# The program displays a little dialog box during the wait, with a Cancel
# button that lets you manually cancel the wait if desired.  So you can 
# set safely set a long wait time if necessary to accommodate monitors 
# with unpredictable startup times, in that you can always cancel the
# wait if necessary.
#
WaitForMonitors = 1 monitor, 10 seconds

# Additional wait time after the monitors are online, in seconds.
# Some video cards have a quirk where they appear in Windows as soon
# as an attached TV is powered on, but then disappear again briefly
# while the physical connection (e.g., HDMI) is established.  This
# added delay can be used in such cases, to ensure that PinballY
# doesn't try to open any windows during that connection interval.
WaitForMonitors.ExtraDelay = 0

# Force windows into the valid desktop area at startup?  If this is
# true, PinballY will check the saved position for each window that's
# initially displayed to make sure that it's within the visible area
# of the desktop.  Any window that's entirely off the screen will be
# repositioned so that it's within the visible area of the nearest
# monitor to the saved location.
#
# This is enabled by default to ensure that windows don't fall off
# the edge of the visible area after a change to the desktop layout.
# If you rearrange your desktop layout or change monitor resolutions
# between PinballY sessions, the saved positions from the last session
# might place some windows in parts of the screen that aren't visible
# in the new session.  That can be confusing because it'll look like
# the window has disappeared, when it's actually there, just beyond
# the bounds of the visible desktop area.
#
# You might want to disable this option if you change your desktop
# layout dynamically for different applications using an external
# tool.  In that case, it can appear to PinballY during program
# startup that the saved window positions are invalid, so if this
# option is enabled, PinballY can think it needs to reposition some
# of your windows into the apparently valid desktop area.  Disabling
# this option tells PinballY to restore the old window positions
# unconditionally, preserving your old layout.
#
Startup.ForceWindowsIntoView = 1

# Method for restoring full-screen windows at program startup.
# When PinballY starts up, it restores window positions saved in the
# settings file.  For windows that were set to full-screen mode, there
# are two ways to restore the saved position, which can be selected
# via this setting:
#
# "Nearest Monitor": this is the default.  This means that PinballY
# saves the PRE-full-screen position of the window - that is, the
# position of the original window just before you switched it into
# full-screen mode.  PinballY restores the full-screen window by
# first restoring that PRE-full-screen position, then finding the
# monitor that most completely contains the window (the "nearest"
# monitor), and expanding the window to fill that monitor.
#
# "Pixel Coordinates": In this mode, PinballY simply saves the pixel
# coordinates of the full-screen window itself, and restores those
# exact coordinates when the program starts.  It doesn't try to fit
# the position to a monitor.
#
# The "Nearest Monitor" method is more flexible, because it
# automatically adapts to any changes you make to the resolution
# settings or layout of your monitors.  When the program starts,
# PinballY looks at the CURRENT monitor layout, and finds a 
# suitable monitor to use as the full-screen monitor.  However,
# this might not be ideal for you if you routinely make TEMPORARY
# changes to your monitor setup, because it might move your windows
# around in the different resolution modes.  One case in particular
# where this can happen is if you use remote desktop access software
# to log into your PC remotely, since remote access software tends
# to virtualize the monitor layout.  If you have problems with 
# saving and restoring the positions of full-screen windows, try 
# the "Pixel Coordinates" method.
Startup.FullScreenRestoreMethod = Nearest Monitor


# Splash screen.  If true (1), the program displays a "splash screen"
# briefly at program startup, showing the program name and version.
# Set to false (0) to disable this.
SplashScreen = 1


# Mouse hiding.  PinballY hides the mouse pointer at program startup, 
# and again whenever you press a command button.  Normally, it does
# this using a standard Windows "hide the mouse" command.  But for
# reasons not yet understood, this standard command doesn't work on
# some systems.  So we offer this alternative for systems where the
# mouse refuses to be hidden: instead of hiding the pointer, we move
# it to a parking position at a corner of the screen where it won't
# be visible, or if that's not possible, where it at least won't be
# in the way.  Set Mouse.HideByMoving to 1 if you want to enable this
# alternative way of hiding the mouse, and set Mouse.HideCoords to
# the screen coordinates in pixels where you want the mouse to be
# parked.
# 
Mouse.HideByMoving = 0
Mouse.HideCoords = 1920,540


# DOF.  PinballY can use DOF to activate effects on your pin cab 
# feedback devices, such as firing the flipper solenoids when you 
# press the flipper buttons and showing lighting effects when switching
# between games.  The program detects and accesses DOF automatically,
# using DOF's registered COM objects, so there's nothing extra that
# you have to install or configure to make DOF work with PinballY.
#
# The specific DOF effects that PinballY triggers are controlled by
# the DOF config files.  Most people set these up using the online
# DOF Config Tool, https://configtool.vpuniverse.com/.  PinballY
# pretends to be yet another pinball game as far as DOF is concerned,
# so PinballY's effects can be customized just any table's effects
# can be customized.  PinballY's pretend table name in the DOF
# config is "PinballY".  If you're using the online DOF Config tool,
# you can find the PinballY settings by clicking the Table Configs
# tab in the top nav bar, then selecting "PinballY" from the Table
# Name drop list.
#
# PinballY's DOF events are "virtual" events, with names starting
# with $PBY.  For a full list of these events, refer to the Help
# section on DOF Events.
#
# If you'd like to disable PinballY's DOF usage completely, set
# DOF.Enable to 0.
DOF.Enable = 1


# Real DMD setup.  This is for real pinball-style Dot Matrix Display
# devices.  (It's NOT for normal video monitors used to display simulated
# DMD images; it's only for physical DMD devices, such as the commercial
# PinDMD products or the DIY Pin2Dmd device.
#
# Set RealDMD as follows:
#
# RealDMD = Auto - searches for DmdDevice.dll in your VPinMAME folder,
# then in your PinballY program folder.  If the DLL exists, PinballY
# will use the DMD device.  If the DLL doesn't exist, no error is shown.
#
# RealDMD = On - same as above, but an error is shown if the DLL
# can't be found.  Use this for troubleshooting if you think the DLL
# is installed but nothing is happening on the DMD device.
#
# RealDMD = Off - disables the real DMD, even if the DLL exists.
#
# If you haven't already done so, install Visual Pinball, and check that
# it works properly with your DMD device.  PinballY will use your Visual
# Pinball installation to access the DLL that interfaces with the device,
# so no additional configuration should be required for PinballY.
#
# Special case only: If for some reason you DON'T plan to install Visual
# Pinball, but still want to use the DMD with PinballY, you can install
# the appropriate DmdDevice.dll for your device directly in the PinballY
# program folder.  You should be able to get the right DLL from your
# device manufacturer or from the Visual Pinball distribution.  If you 
# get the DLL from the VP files, make sure you select the DLL version
# that matches your physical DMD device.
#
RealDMD = Off

# Real DMD mirroring modes.  These are for cabinets where the user views
# the display via a mirror (e.g., "Pinball 2000" style cabinets).  If a
# mirror is involved, it's necessary to flip the pixel layout either
# vertically or horizontally to compensate.  You can control these via
# menu commands in the main window, so you can experiment with the
# settings interactively if you're not sure how to set these.
RealDMD.MirrorHorz = 0
RealDMD.MirrorVert = 0

# Real DMD grayscale gamma.  This sets the gamma correction value used
# for playback of grayscale video.  Adjust this if video playback looks
# too bright or dark on your real DMD display.
RealDMD.GrayscaleGamma = 2.8


# External program to run at startup.  This is executed when PinballY first
# starts, before PinballY loads the game list or displays any UI windows.
# This uses the same command line syntax that you'd type at a CMD prompt
# or into the Windows system "Run" (Windows+R) dialog.
#
# To run a .CMD or .BAT script, use this syntax: 
#
#    CMD /c <script file name>
#
# With the exception of Windows system programs like CMD.EXE, you should
# always specify the full path to the program you want to launch.  If the
# program name or its path contain spaces, you must enclose the name in 
# double-quote marks:
#
#    "c:\my path\my program"
#
RunAtStartup = 

# External program to run at exit.  This is executed just before PinballY
# terminates, after it closes all of its UI windows.  This follows the same
# rules as RunAtStartup for specifying the command line.
RunAtExit = 


# Popup info box settings.  Whenever a game is selected in the "wheel",
# the program normally pops up a little box near the top of the playfield
# window showing basic information on the game.  These settings control
# whether the box is shown at all, and if so, which items it displays.
#
# InfoBox.Show -> controls whether or not the box is shown at all
# .Title -> include the game's title in the box
# .GameLogo -> use the game's logo graphics in place of the title, when available
# .Manufacturer -> show the manufacturer name
# .ManufacturerLogo -> use the manufaturer's logo graphics in place of the name, when available
# .System -> show the player system name (Visual Pinball, etc)
# .SystemLogo -> use logo graphics for the system when available
# .Year -> show the original release year of the real pinball machine
# .TableType -> show the table type (Solid State, etc)
# .TableTypeAbbr -> use the abbreviated table type (SS, EM, etc) instead of the full type name
# .Rating -> show the star rating
# .TableFile -> show the table file name (.vpt, .vpx, .fpt, etc)
#
InfoBox.Show = 1
InfoBox.Title = 1
InfoBox.GameLogo = 0
InfoBox.Manufacturer = 1
InfoBox.ManufacturerLogo = 1
InfoBox.Year = 1
InfoBox.System = 1
InfoBox.SystemLogo = 1
InfoBox.TableType = 0
InfoBox.TableTypeAbbr = 0
InfoBox.Rating = 1
InfoBox.TableFile = 0


# Playfield background layout.  By default, the playfield background
# image/video is shown at its original aspect ratio.  Set this to 1
# to stretch the video to fill the entire window, even if that distorts
# the aspect ratio.
Playfield.Stretch = 0

# Where should instruction card pop-up images be displayed?  Enter 
# Playfield, Topper, or Backglass to select the desired display window.
# (If the window you designate here isn't visible when you ask to 
# display an instruction card, the card will be shown in the playfield
# window instead.)
#
# Note that this only controls the pop-up images that appear when you
# use the "Instructions" command.  You can also have a whole dedicated
# window where the instruction card for the current game is always
# shown without having to select a menu command at all.  If that
# window isn't already displayed, right-click on the main window and
# select "Show Instruction Card" from the menu.
#
InstructionCardLocation = Backglass

# Are Shockwave Flash (.swf) files allowed for instruction cards?  If
# this is enabled, the system will look for .swf files in addition to
# the usual complement of image types (.png, .jpg, .jpeg) when searching
# for instruction card images.  If this is disabled, .swf files will be
# ignored.
#
# In order to use .swf files, the Adobe Shockwave Flash Player ActiveX
# control must be installed on your system.  (Note that Flash Player
# has separate plug-ins for IE and for other browsers.  PinballY can
# only use the ActiveX IE plug-in, so you might have to install that
# separately even if you already have another Flash plug-in for a
# different browser.)  If for some reason you don't want to install
# the Flash ActiveX on your system, you can disable this option to
# make PinballY ignore SWF files, to avoid any error messages from
# attempts to load them.
#
# Why is this even an issue, you might ask, when SWF is an obsolete
# format?  Even Adobe, its creator, says it's obsolete.  The reason
# is purely historical.  HyperPin, the first front end for pin cabs, 
# used SWF for instruction cards.  That led to a large number of
# downloadable Media Packs for HyperPin including instruction cards
# in SWF format.  Those old Media Packs are still around and they're
# still the most convenient way to get all of the media "extras" for
# your games.  PinballY therefore supports SWF so that you can use
# the many existing Media Packs without having to go through any
# tedious format conversions every time you download one.
# 
InstructionCards.EnableFlash = 1

# Should we use the internal SWF (Flash) renderer?  If this is set 
# to 1 (for "true"), PinballY uses its own internal reader and
# renderer for SWF files.  If not, we use the Flash Player DirectX
# control (also known as the Flash plug-in for Internet Explorer).
# This is true by default starting with 1.1 Beta 5, since Adobe
# officially declared Flash Player as obsolete, and pushed out an
# update in January 2021 to disable all existing installations.
#
# PinballY's built-in SWF renderer provides limited support for
# SWF display without the need for any external plug-ins.  It only
# supports a very limited subset of Flash Player's capabilities,
# but it's designed to handle the limited needs of the one special
# use case for SWF in PinballY: HyperPin Media Pack instruction
# cards.  The instruction cards found in nearly all HyperPin media
# packs are in SWF format because of SWF's vector graphics
# capabilities.  At the time most of these files were created,
# there weren't any other vector formats in common use.
#
# If you set this to 0, PinballY will continue to use Adobe Flash
# Player, but it's up to you to keep that working despite Adobe's
# best attempts to disable it by remote control.  And of course
# you'll be exposing your system to greater security risks; Flash
# Player has always been a bit of a security nightmare, and it's
# now entirely unsupported.
#
UseInternalSWFRenderer = 1


# Timing for game selection updates in the different windows.  This
# controls how new images and videos are loaded into the windows when
# you select a new game in the wheel UI.  
#
# By default, PinballY loads new media into one window at a time.
# It updates the playfield window immediately, and then after a
# slight pause updates the backglass window, then the DMD window,
# and so on.  The one-at-a-time loading is designed to make the video
# loading process smoother, by only asking the video player system to
# open one file at a time.
# 
# Alternatively, you can set this to "simultaneous" mode, which tells
# PinballY to load all of the new images and videos into all of the 
# windows at the same time, without any delay between them.  You
# might prefer this if your system is fast enough to load and start
# several videos at the same time without any hiccups.
#
# Set this variable to 0 for the default one-at-a-time video loading.
# Set it to 1 for simultaneous loading in all windows.
#
SimultaneousWindowUpdate = 0

# Media crossfade time, in milliseconds.  This is the length of the
# crossfade effect in the various windows when switching to a new
# game in the wheel UI.
CrossfadeTime = 120

# Default font family for most UI elements.
DefaultFontFamily = Tahoma

# Fonts for UI elements.  Specify as <point size> <weight/style> <family>.
#
# <point size> is a number, with optional "pt" suffix.
#
# <weight/style> can be a standard font weight value from 100 to 900,
# (400 is normal weight in most fonts, 700 is bold), or one of the
# standard weight names: "thin" (100), "extralight" (200), "light" 
# (300), "normal" (400), "medium" (500), "semibold" (600), "bold" 
# (700), "ultrabold" (800), "black" (900).
#
# You can also add a style to the <weight/style> setting, by adding
# a "/" and the style name, which can be "regular" or "italic".
# For example, "400/italic" or "normal/italic" would select the
# italic style for the font in normal weight.
#
# <family> is a font family name (e.g., Tahoma or Comic Sans MS).
# Specify the full name as it appears in the Windows Fonts control
# panel.
#
# Any of <point size>, <weight>, and <family> can be entered as *
# (an asterisk) to use the system default value for that item.
# The system default for <point size> varies for each item; the
# default for <weight> is always "normal", and the default for
# <family> is always the value of DefaultFontFamily above.
#
# The default entries below use all default values.  For your
# reference, the normal system point sizes are listed in the
# comments below.
#
# MenuHeaderFont = menu headers (36pt)
# MenuFont = menu items (42pt)
# PopupFont = base font for popup dialogs and messages (24pt)
# PopupTitleFont = large font for title text in popups (48pt)
# PopupSmallerFont = smaller text font in popups (20pt)
# PopupDetailFont = even smaller detail text font in popups (18pt)
# MediaDetailFont = small font for line items in media file listings (12pt)
# WheelFont = game titles in the wheel when logos aren't available (80pt)
# HighScoreFont = font for the high score list in the info box (24pt)
# InfoBoxTitleFont = large font for title text in info box displays (38pt)
# InfoBoxFont = font for main text in info box displays (28pt)
# InfoBoxDetailFont = small font for fine print in info box displays (16pt)
# StatusFont = status line font (36pt)
# CreditsFont = credits message font (42pt)
# LaunchStatusFont = launch status messages (48pt)
# TTHighScoreFont = font for typewriter-style high scores in DMD window (Courier New, auto sized to fit)
#
MenuFont = * * *
MenuHeaderFont = * * *
PopupFont = * * *
PopupTitleFont = * * *
PopupSmallerFont = * * *
PopupDetailFont = * * *
MediaDetailFont = * * *
WheelFont = * * *
HighScoreFont = * * *
InfoBoxTitleFont = * * *
InfoBoxFont = * * *
InfoBoxDetailFont = * * *
StatusFont = * * *
CreditsFont = * * *
LaunchStatusFont = * * *
TTHighScoreFont = * * *

# Text message colors.
#
# MenuHeaderColor - menu header (explanatory message at the top of a menu)
# MenuTextColor - regular menu items
# MenuBackgroundColor - menu background
# MenuGroupTextColor - menu group section titles
# PopupTextColor - popup message box main text
# PopupBackgroundColor - popup message background
# PopupTitleColor - popup message box titles
# PopupSmallTextColor - popup message box small text
# PopupDetailTextColor - popup message box detail (extra-small) text
# MediaDetailTextColor - media detail text
# WheelTitleColor - game title shown in the wheel when there's no icon
# WheelTitleShadowColor - drop shadow for game titles
# HiScoreTextColor - high score text
# InfoBoxTextColor - game info box main text
# InfoBoxBackgoundColor - game info box background
# InfoBoxTitleColor - game info box titles
# InfoBoxDetailTextColor - game info box small detail text
# StatusLineTextColor - status line text
# StatusLineShadowColor - status line text drop shadow
# CreditsTextColor - coin/credit message text
# LaunchStatusTextColor - launch status message text
# LaunchStatusBackgroundColor - background fill color during launch
# TTHighScoreTextColor - text color for typewriter-style high scores in DMD window
#
MenuHeaderColor = #FFFFFF
MenuTextColor = #FFFFFF
MenuBackgroundColor = #000000
MenuGroupTextColor = #00FFFF
PopupTextColor = #FFFFFF
PopupBackgroundColor = #000000
PopupTitleColor = #FFFFFF
PopupSmallTextColor = #FFFFFF
PopupDetailTextColor = #A0A0A0
MediaDetailTextColor = #FFFFFF
WheelTitleColor = #FFFFFF
WheelTitleShadowColor = #000000
HiScoreTextColor = #FFFFFF
InfoBoxTextColor = #FFFFFF
InfoBoxBackgroundColor = #000000
InfoBoxTitleColor = #FFFFFF
InfoBoxDetailTextColor = #C0C0C0
StatusLineTextColor = #FFFFFF
StatusLineShadowColor = #000000
CreditsTextColor = #FFFFFF
LaunchStatusTextColor = #FFFFFF
LaunchStatusBackgroundColor = #1E1E1E
TTHighScoreTextColor = #000000


# Mute videos.  Turns off sound playback on all videos (playfield, 
# backglass, DMD).  You can change this while the program is running,
# using the "Exit" menu.  Note: this doesn't affect Table Audio
# tracks - use TableAudio.Mute to mute those.
Video.Mute = 0

# Mute Table Audio tracks.  Turns off sound playback of Table
# Audio tracks.
TableAudio.Mute = 0

# Master volume control for videos.  This sets the volume level
# for all video playback, relative to the Windows system volume.
# This is a percentage of the system volume, 0 to 100.
#
# You can also control the volume level for each game's videos
# separately, via Operator Menu > Adjust Audio Volume.  The volume
# level for each game is combined with the master volume, so a
# change to the master volume will still affect all games, even
# games with individual level settings.
Video.MasterVolume = 100

# Enable videos.  This allows using video media for the playfield,
# backglass, etc when available.  If this is set to 0, still images
# will be used instead.  You can change this within the program
# using the "Setup" menu.
Video.Enable = 1

# Mute sounds when in attract mode.  Turns off sound playback for
# all videos when attract mode is active.  You can also change this 
# from the "Exit" menu.
AttractMode.Mute = 1

# Mute the sound effects for all button presses.  You can also change
# this from the "Exit" menu.
Buttons.Mute = 0

# Mute the sound effects for auto-repeat button presses.  This
# prevents the button sound effects from playing repeatedly when
# you're holding down a button.
Buttons.MuteAutoRepeat = 0

# Audio volume level for the button sound effects, relative to the
# Windows system volume setting.  This is a percentage value, from
# 0 to 100.
# Buttons.Volume = 100


# Is the Exit menu enabled?  If this is true (1), pressing the Exit 
# button when no menus or popups are shown brings up the Exit menu, 
# which offers commands for exiting PinballY (returning to the Windows
# desktop) and a few other miscellaneous system options.  Set this to
# 0 to prevent the Exit menu from being displayed.
#
# Disabling the exit menu is useful if your pin cab is in a public
# setting, since it prevents users from accidentally (or on purpose)
# quitting out of PinballY and accessing the Windows desktop, shutting
# down the system, etc.
ExitMenu.Enabled = 1

# How should the Exit button act in the Exit menu?  "Select" means that 
# the Exit button can be used to select items in the menu, just like the
# Start button.  "Cancel" means that it simply cancels out of the menu,
# the same way it does in other menus.  I find it more natural for the
# Exit button to select items in the Exit menu, because you had to press
# the Exit button to bring up this menu in the first place, so that's
# where your finger is poised while operating the menu.  As a result, I
# always found PinballX's treatment of it as the Cancel button, even in
# this context, to be irritating and wrong.  Granted, it's more 
# consistent overall to treat it as the Cancel button, since that's 
# how it acts everywhere else, but in my opinion this is one of those
# "foolish consistencies" that makes things worse rather than better.
# And even in terms of consistency, it's arguably more consistent in
# the local context of the Exit menu to treat it as "select".  But if
# you disagree and you prefer the old PinballX handling, just change
# this setting to Cancel.
#
# Select -> treat the Exit key as a select button in an Exit menu
#           [this is the default]
#
# Cancel -> Exit key simply cancels out of an Exit menu
#
ExitMenu.ExitKeyMode = Select

# Should the Exit menu include an "Operator Menu" command?  If this
# is true (1), the Exit menu will include a command that lets you
# access the Operator menu, which provides commands for game setup
# and various PinballY option settings.  
#
# If you have a coin door with service buttons, you might want to
# disable this, so that the Operator Menu is only accessible via the
# service buttons.  That will prevent guests from accidentally
# accessing the setup options.
ExitMenu.ShowOperatorMenu = 1

#
# Button assignments.  Each button assignment uses syntax like
# this:
#
#   Button.<Name> = ...
#
# The button names and their meanings are listed below.  On the
# right side of the "=", you can assign one or more keyboard keys
# and/or joystick buttons to each function.  To map a keyboard
# key, use this syntax:
#
#   Button.<Name> = keyboard A
#
# Each key has a name; the alphabetic and number keys simply use
# their normal keyboard symbols, and most of the special function
# keys use the names printed on the key: Escape, Tab, Enter, etc.
# All of the "modified" keys (Shift, Control, Alt, Windows) come
# in left and right versions: LShift, RShift, LControl, etc.
#
# To map a joystick button, use this syntax:
#
#   Button.<name> = joystick * 7
#
# That maps button 7 on any joystick.  If you have multiple
# joysticks, and you want to tie a button to a particular joystick,
# that gets a bit tricker.  Change the * to a "logical joystick"
# unit number, then add a separate entry to the config like this:
#
#   JoystickDevice[N] = VID:PID:Product Name
#
# Where N is the logical joystick number you used above (you
# should number these consecutively from 0), VID and PID are the
# USB Vendor ID and Product ID for your joystick, and Product Name
# is the product name string for your joystick.  I'd recommend
# just using the * notation and ignoring all of this!
#

# Select = show menu/select current menu item.  This is normally
# mapped to the Start button in a cab (usually the "1" key).
Buttons.Select = keyboard 1

# Launch = start current game (bypasses the menu).  This is normally
# mapped to the Launch Ball button in a cab ("Return" key).
Buttons.Launch = keyboard Return

# Exit = exit menu, or show Exit menu.  This is normally mapped to
# the Exit button in a cab ("Escape" key).
Buttons.Exit = keyboard Escape

# Exit Game = terminate the currently playing game.  This is normally
# mapped to the same button as Buttons.Exit, since you usually want
# to use the same physical button for both purposes.  You can map this
# to a different key if you prefer, though.
Buttons.ExitGame = keyboard Escape

# Pause Game = pause the current game.  This brings the PinballY
# window to the foreground, which has the effect in Visual Pinball
# (and hopefully other systems) of freezing the game.  PinballY
# presents a menu with options to resume or terminate the game.
Buttons.PauseGame =

# Next/Previous = game/menu navigation.  These are normally mapped to
# the flipper buttons in a cab (Right/Left Shift keys).
Buttons.Next = keyboard RShift
Buttons.Prev = keyboard LShift

# Next Page/Previous Page = next alphabetical letter group in game list.
# These are normally mapped to the MagnaSave buttons in a cab (Right/
# Left Control keys).
Buttons.NextPage = keyboard RControl
Buttons.PrevPage = keyboard LControl

# Service menu buttons.  These are used to call up the internal
# setup menu within PinballY, in analogy to the operator menus in
# a modern pinball machine.  I recommend using the normal VPinMAME
# mappings for these:
#
#   Service1 = Exit/Escape  = 7
#   Service2 = -/Down       = 8
#   Service3 = +/Up         = 9
#   Service4 = Enter/Select = 0
#
# The Service4 "Enter" button brings up the Setup menu, which lets
# you set global program options and set up tables.  This menus is
# only accessible from the service buttons for the same reason that
# the operator menus on a real pinball are only accessible from the
# service buttons, namely that it prevents guests from messing
# around with your configuration while still providing easy access
# to the owner, the difference being that the owner has the key to
# the coin door!  Once you're in the Setup menu, you can navigate
# it with the flipper buttons just like the other menus, or you can
# continue using the service buttons if you prefer.
#
# The Service1 "Exit" button cancels the current menu, if one is
# open, but it has a special extra function outside of menus: it
# adds a "service credit", meaning that it adds one credit to the
# credit balance.  This feature is for the sake of simulation, as
# the real 1990s machines have this same feature.
#
Buttons.Service1 = keyboard 7
Buttons.Service2 = keyboard 8
Buttons.Service3 = keyboard 9
Buttons.Service4 = keyboard 0

# Show the frame counter.  There's no typical cab mapping for this;
# the default is F10.  You can also access this via the right-click 
# menu in the window where you want to show the counter.
Buttons.FrameCounter = keyboard F10

# Toggle full-screen mode.  There's no typical cab mapping for this;
# the default is F11.  You can also access this via the right-click 
# menu in the window that you want to resize (each window can be
# individually set to full screen or windowed mode).
Buttons.FullScreen = keyboard F11

# Rotate the display 90 degrees.  There's no typical cab mapping for 
# this; the default is the keypad "*" key ("Multiply").  You can also
# access this via the right-click menu in the window you want to
# rotate (each window can be individually rotated).
Buttons.RotateMonitor = keyboard Multiply

# Show game information.  This pops up a box with information on the
# game, including historical information and statistics on usage on
# your cab.  Some cab builders include dedicated buttons for extra
# "front end" functions like this, but you can also access this
# feature from the main menu, so a dedicated button is optional.
# If you have any otherwise unused buttons (such as an "Extra Ball"
# or "Fire" button), you can map that to this function if you wish.
# The default is the "2" key, which is normally used for the Extra
# Ball button.
Buttons.Information = keyboard 2

# Show the instruction card for the current game.  This displays
# an image of the original instruction card from the game's apron.
# Some cab builders include dedicated buttons for extra "front end"
# functions like this, but you can also access this feature from
# the main menu, so a dedicated button is optional.  You can map
# any otherwise unused button here if you wish (e.g., an "Extra
# Ball" or "Fire" button). 
Buttons.Instructions = keyboard I

# Options settings button.  This button brings up the Options
# dialog.  There's no standard pin cab button for this command;
# you can assign it to any otherwise unused button if you have
# extra buttons on your cab for miscellaneous special functions.
Buttons.Settings = keyboard O

# Coin door button.  Some pin cab builders include a switch that
# senses the position of the coin door like on a real machine, since
# that information is useful to VPinMAME and other simulators.  
# PinballY doesn't current use this button for anything, but if you
# do have a coin door switch in your cab, you can provide the key
# mapping here in case it becomes useful in PinballY in the future.
# For VPinMAME compatibility, this is normally assigned to the END
# key.
Buttons.CoinDoor = keyboard END

# Should new joystick button assignments be tied to individual
# devices (1) or assigned generically (0)?  "Generic" means that
# joystick button assignments aren't tied to specific devices,
# so pressing the same button on any joystick will trigger the
# command.  This doesn't affect any existing key assignments; it
# only determines how new button assignments are handled in the
# Options dialog.
RememberJSButtonSource = 0


# Status line messages.  These messages are displayed in continuous
# rotation in the status area at the bottom of the screen.  Use "|" 
# to separate messages.  Use "||" to insert a "|" into a message.
# If you want a blank message, use a single space character as the
# message text for that slot.  For example, "first| |last" will show
# "first", then a blank message, then "last", then repeat.
#
# The following substitution variables can be used within a message
# insert special text:
#
#   [Game.Title]   - title of currently selected game
#   [Game.Manuf]   - manufacturer of current game
#   [Game.Year]    - release year of current game
#   [Game.System]  - system of current game (Visual Pinball, etc)
#   [Filter.Title] - current filter name ("All Tables", "70s Tables")
#   [Filter.Count] - number of games in the current filter set
#   [Credits]      - number of "credits" from inserted coins
#   [lb]           - literal left square bracket ("[")
#   [rb]           - literal right square bracket ("]")
#
# There's a special form for grammatical agreement in number for
# the Filter.Count and Credits fields.  You can create a variable
# singular/plural form like this: {Filter.Count:Table:Tables:Tablez}.  
# The word after the first colon is used as the expansion if the 
# count is 1, so this gives you the singular form.  The word after 
# the second colon is selected if the count is greater than one.  
# The word after the third colon is used if the count is zero.
# The third "zero" variation is optional; the plural form is used 
# if it's not specified.  So {Filter.Count:Table:Tables:Tablez} 
# expands to "Table" if the filter count is 1, "Tables" if it's
# greater than 1, or "Tablez" if it's 0.  In English, you only
# need the first two for grammatical agreement, since zero is
# grammatically plural in English ("0 things").
#
UpperStatus.Messages = Welcome to PinballY!|[Filter.Title] ([Filter.Count] [Filter.Count:Match:Matches])
LowerStatus.Messages = Free Play|Press Start|[Game.Title] ([Game.Manuf], [Game.Year])

# Status line enable/disable.  Setting this to 0 disables the
# status line display entirely.
StatusLine.Enable = 1

# Status line update times, in millseconds.  These set the time
# intervals for rotating messages in the status lines.  Using
# slightly different intervals will make the two messages switch
# out of sync with each other, at apparently random different
# times, which creates a more pleasing effect than having them
# always update together.
UpperStatus.UpdateTime = 2513
LowerStatus.UpdateTime = 2233

# Game Wheel auto-repeat rate.  When you press and hold one of
# the wheel navigation buttons (Next, Previous, Next Page,
# Previous Page), the button auto-repeats as long as you hold
# it down, so that you can rapidly step through games on the
# wheel.  This controls the rate of the repeats.
#
# By default, if you leave this empty, the wheel button repeat
# rate is simply the same as the Windows keyboard repeat rate.
# You can change this to a different rate here.  You can also
# use this to set up a custom speed "ramp" that gradually
# increases or decreases the speed the longer you hold down
# the button.
#
# Specify the repeat rate as a list of timing entries separated
# by commas.  Each entry is the time between repeats for that
# "step" in the list.  When you press one of the navigation
# buttons, the wheel will immediately turn one game (or page)
# in that direction.  It'll then wait for the first time step
# in this list and turn one more time, then wait for the second
# time step and turn again, and so on.  The last step in the
# list is then repeated for as long as you hold down the
# button.
#
# Each time step is simply a number of milliseconds, but you
# can say so explicitly with the units "ms", as in 250ms.  You
# can also express the time in seconds if you prefer by using
# the unit "s", as in 0.25s.
#
# As a really simple example, this sets up a fixed repeat rate
# that switches games every 1/4 second (250 milliseconds):
#
#  wheel.AutoRepeatRate = 250ms
#
# PC keyboards usually have a slight delay before auto-repeat
# kicks in.  You can achieve that by listing two time steps in
# the repeat rate.  The first step says how long to wait before
# the first repeat, and the second step says how long to wait
# between subsequent repeats.  For example, if you want to
# wait half a second before the first repeat and then repeat
# every 1/10 of a second, you could write this:
#
#  wheel.AutoRepeatRate = 500ms, 100ms
#
# You can get even more elaborate.  Say you want the repeat
# rate to start slow and then gradually speed up the longer
# you hold down the button.  Let's start at 500ms for the
# first repeat, and then gradually speed up over the next
# several repeats until we get to 100ms between repeats:
#
#  wheel.AutoRepeatRate = 500ms, 400ms, 300ms, 200ms, 100ms
#
# The last time listed is applied to all subsequent repeats
# after reaching that point, so the instructions above will
# continue repeating at 100ms intervals as long as you hold
# down the button.
#
# One more detail: for each time item, you can optionally
# specify the number of times to repeat that interval, by
# adding an asterisk (*) and the number of repeats:
#
#  wheel.AutoRepeatRate = 500ms*4, 100ms
#
# That performs the first four repeats at 500ms intervals,
# then speeds up to 100ms intervals after that.
#
# If you leave this blank, PinballY uses your keyboard auto-
# repeat rate, as you have it currently set up in the Windows
# control panels.  You can also use those time settings
# explicitly using the special terms KbRate and and KbDelay
# in the time list.  KbDelay is the initial delay time before
# the first repeat as set in your Windows settings, and KbRate
# is the repeat rate after the initial delay.  PinballY's
# default settings are thus equivalent to:
#
#  wheel.AutoRepeatRate = KbDelay, KbRate
#
Wheel.AutoRepeatRate = 


# Wheel sizing and position. These variable adjust the sizing
# and position of the wheel to get the layout you prefer.
# 
# The screen space for the wheel is in D3D space which makes
# (0,0) is the middle of the window and (-0.5,0.5) at the top
# left. The wheel is drawn as a circle with the center (window
# horizontal center) at Wheel.YCenter.
#
#  (-0.5, 0.5) ------ ( 0.0, 0.5) ------ ( 0.5, 0.5)
#       |                  |                 |
#       |                  |                 |
#       |      -x,+y       |     +x,+y       |
#       |                  |                 |
#  (-0.5, 0.0) ------ ( 0.0, 0.0) ------ ( 0.5, 0.0)
#       |                  |                 |
#       |                  |                 |
#       |      -x,-y       |     +x,-y       |
#       |                  |                 |
#  (-0.5,-0.5) ------ ( 0.0,-0.5) ------ ( 0.5,-0.5)
#
#
# XCenter: Horizontal center of the wheel circle.
#
# YCenter: Vertical center of the wheel circle.
#
# Radius: The radius of the circle the wheel is laid out on.
#
# Angle: Angle between games on the wheel circle.
# 
<<<<<<< HEAD
# RotateImages: Whether game images should be rotated to match their wheel position
#
Wheel.YCenter = -0.803645833
Wheel.Radius = 0.4760416667
Wheel.Angle = 0.25
Wheel.RotateImages = 0
=======
# OffsetAngle: Starting angle of the wheel in radians

Wheel.YCenter = -0.803645833
Wheel.Radius = 0.4760416667
Wheel.Angle = 0.25
Wheel.OffsetAngle = 0.0
>>>>>>> 27591217

#
# ImageWidth: Width of selected wheel image. The wheel images
# are stretched/shrunk to match this height when displayed on the
# wheel.
Wheel.ImageWidth = 0.14

#
# YSelected: Vertical location to place the currently selected
# wheel image when idle (not animating).
Wheel.YSelected = -0.07135

# XSelected: Horizontal location to place the currently selected
# wheel image when idle (not animating).
Wheel.XSelected = 0

# Enable the wheel underlay?  The underlay is an image that's 
# displayed displayed near the bottom of the screen, in the area 
# where the next/previous game icons are shown.  
Underlay.Enable = 1

# Wheel underlay sizing.  These variables let you adjust the 
# sizing to get the layout effect you prefer.
#
# The sizes are given as percentages of the window's height.  This
# makes them adapt automatically to different window layouts.
#
# Height: the display height of the underlay image.  The image in 
# the file is stretched or shrunk vertically to match this height.
#
# Y Offset: the distance from the bottom of the screen to the bottom
# of the image.  The underlay is normally shown at the very bottom
# of the window, so this is usually zero.
#
# Max Width: the maximum width of the image.  Normally, the image
# is stretched horizontally to exactly fill the window's width.
# This lets you limit the stretch.  Note that this is a percentage
# of the window's HEIGHT, even though we're talking about limiting
# the width.  The main reason you'd want to set a maximum width is
# to prevent the image from getting stretched out to ridiculously
# skinny proportions if your main monitor is oriented in the
# "landscape" mode typically used for desktop PCs, rather than the
# "portrait" mode that most pin cabs use.  The default is simply a
# very high percentage that we won't ever reach in practice, so
# it effectively means there's no maximum, equivalent to always
# letting the default full-width scaling apply.
#
Underlay.Height = 20.7292%
Underlay.YOffset = 0%
Underlay.MaxWidth = 1000%


# Attract mode enabled
AttractMode.Enabled = true

# Attract mode idle time, in seconds.  Attract mode kicks in
# after there hasn't been any button input for this long.
AttractMode.IdleTime = 180

# Attract mode game switch time, in seconds.  When attract mode is
# active, it automatically switches to a new game selection after
# this interval.
AttractMode.SwitchTime = 10

# Attract mode status messages.  The normal status lines are hidden
# during attract mode and replaced with this message cycle.
AttractMode.StatusLine.Messages = Welcome to PinballY!|Free Play|Press a button to continue| |
AttractMode.StatusLine.UpdateTime = 1000

# Hide wheel images while in attract mode.  Wheel images can defeat
# the screen saver aspect of attract mode, since some people use
# images with very uniform background areas.  Hiding them helps
# avoid overly static images in those areas of the display.
AttractMode.HideWheelImages = true

# Hide the Game Info Box while in attract mode.  Like the wheel
# icons, the Info Box is usually undesirable in attract mode
# because it's such a static graphic that it could cause burn-in
# on susceptible displays if displayed continuously for long
# periods.
AttractMode.HideInfoBox = true

# Game timeout, in seconds.  If this is set to a non-zero value,
# the system will automatically terminate a running game when there 
# hasn't been any keyboard, joystick, or mouse input for this length 
# of time.  This lets the system return to the main menu and enter
# attract mode if you leave a game running while away from the
# machine for a while.  Set to zero to disable this feature.
GameTimeout = 300


# Wheel "Paging" navigation mode.  This controls how the Next Page
# and Previous Page buttons treat titles that start with digits or
# non-aphabetic symbols.  The Next/Previous Page buttons let you
# scroll quickly through games by first letter - if you're on
# Aladdin's Castle, and you press Next Page, you'll jump straight
# to the first game whose title starts with "B" (or whichever
# letter is next if there are no "B" games).  But what happens
# when you get to "Z" and press Next Page?  You can choose how
# games with titles like "2001" and "300" are handled:
#
#  Default - treat every non-alphabetic character as its own
#      page group: 2001 is in the "2" group and 300 is in
#      the "3" group, so pressing Next Page from Zip-A-Doo
#      goes to 2001, thence to 300, thence to Aladdin's Castle.
#
#  AlphaNumSym - treat all games starting with digits as one
#      group, and all games starting with symbols as a second
#      single group.  So Zip-A-Doo -> 2001 -> Aladdin's Castle.
#
#  AlphaOnly - skip games starting with digits or symbols
#      entirely, so Zip-A-Doo -> Aladdin's Castle
#
GameList.PagingMode = Default


# Hide unconfigured games from the wheel list.  An unconfigured game
# represents a table file that PinballY found in the Tables folder for
# a system without any matching bibliographic data.  Normally, these
# are shown in the main wheel list, mixed in with configured games.
# You can easily recognize an unconfigured game because it'll be shown
# with default background images, and its raw filename will appear in
# place of a title.
#
# The point of showing unconfigured games alongside games whose details
# have already been entered is to make it easier to identify games that
# require your attention to complete their setup.  It also lets you
# launch a table file even if you haven't set up its details yet.  To
# set up an unconfigured game, select "Game Setup" from the main menu.
#
# If you prefer NOT to include unconfigured games in the regular wheel
# listings, set this variable to true (1).  You'll still be able to
# view any unconfigured table files at any time by selecting "Show 
# Unconfigured Games" from the Operator Menu; that command will filter
# the game list so that ONLY the unconfigured games are showing.
GameList.HideUnconfigured = 0

# Last selected game and filter.  These are updated automatically
# by the program so that we can come back to the same wheel selection
# as in the last session.
GameList.CurrentGame = 
GameList.CurrentFilter = All


# Media capture setup.  The Game Setup menu lets you capture screen
# shots of a running game to use as the background images displayed
# in the menu system.  The system automatically uses your PinballY
# window layout as a proxy for the running game's window layout, so
# there's no need to configure the game window layout separately.
# The only thing you have to configure here is the timing of the
# capture process, and in some cases the audio capture device.
#
# The first parameter selects the audio capture device.  An audio
# capture device is required to capture the audio portion when
# recording screen captures; it's not needed if you just want to
# capture still screen shots or silent videos.  The capture device
# is a virtual Windows device that reads back the sound playing
# through your sound card's Line Out port.  You should find this
# device listed in your Windows Sound control panel under the
# Recording tab.  The device is commonly called "Stereo Mix" or
# some variation containing those words, but not always; the
# exact name is up to your sound card manufacturer.  Note that
# the Microphone or Line In inputs won't usually work for screen
# captures because they record from the physical line inputs; for
# screen capture recording, you need the "fake" device that reads
# back the Line Out audio.
#
# By default, if you leave this setting blank, PinballY will
# search through the list of all attached audio input devices for
# one containing the words "Stereo Mix" in the name.  That works
# on many systems, particularly with US localization, but doesn't
# work if your sound card manufacturer happened to choose a 
# different name for their equivalent of this device, OR if your
# system has a non-English localization, in which case the name
# of the device will probably be translated to your language.
# So if PinballY complains that no audio capture device is
# present when you try to do a capture with audio, you can fill
# in the correct name here.
#
Capture.AudioDevice =


# The rest of the capture parameters control the timing of the
# capture process.
#
# The first timing parameter is how long to wait for the game to
# start up.  You'll want to give it enough time to enter "Attract
# Mode" in the game, where it's ready to begin a game.  That is,
# long enough to load into VP (or whatever system) and go through
# the game's ROM startup/test process.  The actual ROM startup
# time varies a lot by game, so adjust this as needed if you
# encounter games that aren't ready in time.  The delay time is
# given in seconds.
Capture.StartupDelay = 10

# Manual start/stop buttons.  For media items set to manual
# start or manual stop, the capture starts when you press this
# button or button combination.  This can be one of the following:
#
#   flippers      press both flipper buttons (the buttons 
                  assigned to the "Next" + "Previous" commands)
#
#   magnasave     press both Magna Save buttons ("Next Page" +
#                 "Previous Page")
#
#   launch        the button assigned to the Launch command
#
#   info          the button assigned to the Info command
#
#   instructions  the button assigned to the Instructions command
#
Capture.ManualStartStopButton = flippers

# Each time a capture is started, we show a message by default
# explaining how the PinballY window layout determines the screen
# capture area.  The message offers an option to skip the message
# on future captures.  This variable indicates that the user has
# chosen the "skip" option.
Capture.SkipLayoutMessage = 0

# Capture timing for individual media types. 
#
# For each media type, you can select MANUAL or AUTO capturing:
#
# * AUTO means that the capture happens automatically as soon as
# the media type's turn comes up.  If you set everything to AUTO,
# the capture will proceed as a wholly automatic process without
# any action on your part.  
# 
# * MANUAL means that you have to press a button combination to 
# start and/or stop the capture for that media type.  This allows
# you to control the exact starting point and/or duration of the 
# capture for that item.
#
# All media types let you set the START time to AUTO or MANUAL.
# An automatic start time makes the capture for that item start
# as soon as that item is reached in the capture process.  For
# image types, that's the only timing needed.  For video and
# audio types, you can also set the STOP mode to AUTO or MANUAL.
# AUTO STOP mode means that the capture proceeds for the duration
# set by the TIME value for that type (in seconds), and then
# automatically stops.  MANUAL STOP means that the capture keeps
# going until you press the key combination to end that item.
#
# During the capture process, a status window appears that shows
# you the current item being captured, and prompts you to press
# the manual keys when necessary to start or stop the current
# item.
#
# Note that TIME values are ignored if STOP is set to MANUAL.
#

Capture.PlayfieldImage.Start = auto

Capture.PlayfieldVideo.Start = auto
Capture.PlayfieldVideo.Stop = auto
Capture.PlayfieldVideo.Time = 31

Capture.PlayfieldAudio.Start = auto
Capture.PlayfieldAudio.Stop = manual
Capture.PlayfieldAudio.Time = 32

Capture.BackglassImage.Start = manual

Capture.BackglassVideo.Start = manual
Capture.BackglassVideo.Stop = auto
Capture.BackglassVideo.Time = 33

Capture.DMDImage.Start = auto

Capture.DMDVideo.Start = manual
Capture.DMDVideo.Stop = manual
Capture.DMDVideo.Time = 34

Capture.TopperImage.Start = manual

Capture.TopperVideo.Start = auto
Capture.TopperVideo.Stop = auto
Capture.TopperVideo.Time = 35

# Two-pass capture.  Normally, when capturing screen-shot video,
# we capture and encode (compress) the video in real time.  This
# requires a fairly fast CPU; slower machines might not be able
# to do the compression work quickly enough to keep up with the
# live video frame rate, so captured videos might have too many
# dropped frames, which will manifest see as momentary freezes 
# when the video is played back.  If your captured videos look
# choppy, try setting this to 1 to enable two-pass recording.
# In two-pass mode, we initially capture the video without any
# compression; even slower machines can usually handle this
# without dropping frames.  We then convert the captured video
# to a compressed format.  This takes long than doing it all
# in one operation, but it should produce smoother videos if
# your single-pass captures look too choppy.
Capture.TwoPassEncoding = 0

# Ffmpeg video codec settings for the first pass of a two-pass
# capture.  If this is missing or empty, PinballY uses a default
# video encoding that does little or no compression.  On some
# systems, it might actually be faster to use slightly more
# compression, since uncompressed video files are so large that
# the time it takes to write them to disk can become a
# bottleneck.  This option lets you experiment to find
# settings that work best on your system.
Capture.VideoCodecPass1 =


# Folder for temporary files created during capture.  If this
# is blank or missing, temp files will be created in the same
# folder as the target media files.  This is used for the
# output of the first pass of a two-pass capture.  You might
# want to specify a folder here if you have a drive with a
# lot of free space, or a drive that's especially fast, for
# example.
Capture.TempFolder =

# Captured video resolution limit.  By default, videos created
# using the screen capture function have exactly the same pixel
# dimensions as the window area being captured.  However, if you
# have a 4K monitor or another large-format computer monitor, you
# might find that the full-resolution videos are too taxing for
# your system to play back smoothly, especially if you have an
# older or lower-end system.  This option lets you limit the
# resolution of captured videos to a more manageable size that
# your system will be able to play back more smoothly.  Possible
# settings are:
#
#   none = no limit; the full native resolution will be used
#          (this is the default setting)
#
#   hd   = limit to HD resolution, 1920x1080 pixels
#
# Note that this only sets an upper limit on resolution.  When
# the source window is smaller than this limit, it'll still be
# captured at the smaller native resolution.  So if you have a
# 4K playfield monitor and a sub-HD backglass monitor, setting
# an HD limit will only affect the playfield videos.
#
Capture.VideoResolutionLimit = none


# Coin slot pricing.  This is just a novelty feature for the sake
# of its entertainment value, as we don't have any real practical
# use for coins or credits.  We do deduct one credit for each game
# launch, but we don't require credits to launch - we'll launch a
# game even if the balance is zero.  But if we wanted to implement
# a "real" coin system, we wouldn't want to deduct credits when
# you merely launch a game from the menu; we'd instead want to
# transfer credits from the menu system to the games themselves,
# and then have the tables deduct credits on each play.  We don't
# have any way to transfer credits like that, so the use of coins
# in the menu is purely for the novelty value.
#
# If you want to disable this feature, simply omit the button
# assignments below, which will prevent any coin recognition.
#
# If you want to enable coin recognition, the first step is to set
# up your coin slot keyboard mappings.  If you have physical coin 
# slots with "coin mechs" installed, you'll want to set them up 
# for use with VP anyway, so it's a small extra step to enable 
# them here.  Simply list the keyboard keys or joystick buttons 
# that you've wired your coin slot switches to below, in the 
# Buttons.CoinN variable settings.  
#
# The standard button assignments are dictated by VPinMAME, which
# uses the following fixed key assignments:
#
#  "3" key -> first/left slot in a 2-slot coin door
#  "4" key -> second/middle slot, not used in a 2-slot door
#  "5" key -> third/right slot in a 2-slot door
#  "6" key -> fourth slot, or dollar bill acceptor in a US 2-coin door
#
Buttons.Coin1 = keyboard 3
Buttons.Coin2 = keyboard 4
Buttons.Coin3 = keyboard 5
Buttons.Coin4 = keyboard 6

# Now set the coin denomination for each slot.  The currency unit
# is whatever you want it to be.  In the US, you can use dollars,
# so .25 would represent a quarter.  But you could just as well 
# denominate this in Euros, Pounds, or arcade tokens.  When you
# insert a coin in one of the slots, PinballY will add the
# declared coin value for that slot to a running total "coin
# balance" it keeps internally.
Coin1.Value = .25
Coin2.Value = .25
Coin3.Value = .25
Coin4.Value = 1.00

# Finally, set the relationship between coin values and "credits".
# We use "credit" in the usual pinball sense of the word, where a
# credit gives you one play.  The UI reports everything in terms 
# of credits. 
#
# Most pinballs from the 90s and later have pricing where you get
# bonus credits for more coins, such as "one credit for 50 cents,
# 3 credits for $1".  To allow for this kind of pricing model, we
# let you list multiple coin value levels, and the corresponding
# number of credits.  You can enter as many of these levels as
# you like.  Each level is specified with an entry of the form
# <coin-value> <credits>.  For example:
#
#    .50 1
#
# That means that .50 currency units (Coin.Value units) gives you
# one credit.  List any number of these levels that you like, in
# ascending order, separated by commas.  The default setting sets
# up the typical modern US "50/75/$1" pricing, which is to say, 50 
# cents for one credit, 75 cents for two credits, $1 for three. 
# When we reach the end of the list, we simply start over, so in 
# our .50/.75/$1 example, inserting a fifth quarter takes you
# back to the .50/credit point.  
#
# Fractional credits can be used, expressed as floating point
# values:  e.g., 0.5 means a half credit.  You should only use
# halves and quarters for the sake of nice display formatting,
# as we can show 1/2, 1/4, and 3/4 as fractions in the UI;
# other fractions will be displayed less nicely as decimal
# values (e.g., if for some reason you want 1/6 credits, it
# would be displayed as .166667).
#
# The program keeps an internal counter of the total coin value
# inserted so far, and translates to credits accordingly.  The
# coin counter resets whenever the player launches a new game
# or exits, but the last credit balance is retained across
# sessions.  The program deducts one credit on each launch, if
# any credits are available, just to maintain the pretense that
# the credits are actually used for something.
#
# Sample pricing models:
#
# US 25 cents/play: .25 1
# US 50 cents/play: .25 .5, .50 1
# US 50c/75c/$1:    .25 .5, .50 1, .75 2, 1.00 3
# US 3 for $1:      .25 .5, .50 1, .75 1.5, 1.00 3
# US 75c/$2 x 3:    .75 1, 2.00 3
# US 50c/$2 x 5:    .25 .5, .50 1, .75 1.5, 1.00 2, 1.25 2.5, 1.50 3, 1.75 3.5, 2.00 5
# 
PricingModel = .25 .5, .50 1, .75 2, 1.00 3

# Maximum credit balance.  Zero means there's no maximum.
MaxCreditBalance = 10

# Current credit balance.  The program automatically saves the
# credit balance across sessions here.
CreditBalance = 0


# Hide the Windows taskbar while a game is running.  If you're using
# full-screen windows, the Windows taskbar normally hides itself so
# that PinballY, Visual Pinball, and other pinball software can use
# the entire screen for the game display.  However, the taskbar might
# still pop up when launching or exiting a game, which isn't very
# nice cosmetically.  If you wish, PinballY can explicitly hide the
# taskbar while a game is running, which should eliminate the
# brief appearances.
HideTaskbarDuringGame = 1

# Keep selected windows open while running games.  The windows
# listed here will continue showing videos or graphics while games
# are running.  Windows NOT listed here will be blanked to a simple
# black background while games are running, on the assumption that
# the game will want to take over the corresponding display area.
# 
# List the windows to keep open here, separated by spaces.  The
# window IDs are:
#
#   bg       = backglass
#   dmd      = DMD score area
#   realdmd  = real DMD device
#   topper   = topper window
#   instcard = instruction card window
#
# Note that "realdmd" is a bit different from the others in that
# it refers to the real DMD device rather than to a window.  But
# the principle is the same: if the real DMD is included here,
# we'll continue to show our image/video media on the real DMD
# device while games are running.  That will normally prevent the
# game from being able to access the device, since most of these
# devices only allow one program to access them at a time.
#
ShowWindowsWhileRunning = 


#
# Pinball systems.  Each system is specified via a set of "System<n>" 
# variables, explained below.  The "<n>" is just an arbitrary number to 
# identify the system within the configuration ("System1", "System2",
# etc).
#
#
# SystemN = Display Name
# This is the name displayed in the UI for this system.
#
# SystemN.MediaDir = subfolder
# The subfolder name to use for media files for this system's games.
# Media files are the images, videos, and sounds for the tables:
# the playfield images and backglass videos and so on.  Use only
# the subfolder name here, such as "Visual Pinball" - this is
# combined with the MediaPath variable to form the full path, so
# you only need the subfolder name here.  If you omit this, the
# display name of the system is used by default, as defined
# by the SystemN=xxx variable.
#
# SystemN.DatabaseDir = subfolder
# The subfolder name to use for the XML files that list the games
# for this system.  EACH SYSTEM MUST HAVE ITS OWN SEPARATE FOLDER
# THAT ISN'T SHARED BY ANY OTHER SYSTEMS, since this is how the
# program tells which system to use to launch each game.  If you
# omit this variable, the display name of the system (as defined 
# by the SystemN=xxx variable) is used as the folder name.
#
# SystemN.Enabled = true|false
# Specifies whether this game's systems appear in the UI.  The
# system's XML database files will simply be ignored if the system 
# is marked as disabled.  This defaults to true if omitted.
#
# SystemN.Class = system type:  type of system.  Set this to one
# of the following:
#
#   VPX    - Visual Pinball 10
#   VP     - Visual Pinball 9 or earlier
#   FP     - Future Pinball
#   STEAM  - Steam-based program (Pinball Arcade, Pinball FX2, etc)
#   Other  - Any other system [this is the default]
#
# Omit it for other systems.  If you set this, it lets PinballY use
# its special knowledge of VP or FP for this system's games.  It also
# lets PinballY supply defaults for some settings, so that you don't
# have to set up as much explicitly.
#
# SystemN.Exe = application executable (.exe) file with full path
# This is the executable that we launch when the user starts a table
# for this system.  In most cases, you should simply specify the
# full path and .exe file name.  Alternatively, you let PinballY
# find the executable based on the registry settings for the target
# system:
#
# - If you omit this entirely, and there's a DefExt setting for
#   this system, PinballY will use the program registered for that
#   file type.
#
# - If you use a filename with no path (e.g., VPinball995.exe),
#   PinballY will look for the registered program for the filename
#   extension given in DefExt for this system.  It will then combine
#   the PATH portion of that program with the filename you specified.
#   This is convenient if you have multiple versions of VP installed,
#   as long as you installed them all in the same folder, since it
#   looks up the folder path automatically.
#
# - If you set this to [STEAM] (with the square brackets), PinballY
#   will look in the registry for the installed Steam application,
#   and use that if found.
#
#
# SystemN.Parameters = command-line parameters for launching games
# This is a template for the command line sent to the EXE at launch.  
# You can use the following substitution variables in the string:
#
#   [TABLEPATH] = the path from SystemN.TablePath 
#   [TABLEFILE] = the filename of the table being launched
#   [LB]        = a literal left square bracket, [
#   [RB]        = a literal right square bracket, ]
#
# SystemN.Environment = environment variables to pass to the program
# This is a list of NAME=VALUE pairs, separated by semicolons (;).
# These values are merged into the parent environment that PinballY
# inherited from the Windows desktop when it was initially launched.
# Some game programs (such as Pinball Arcade) depend upon receiving
# additional information via the environment rather than through the
# normal command-line parameters.
#
#
# SystemN.ShowWindow = initial window mode for launched game
# This specifies how the game program's window is initially opened.
# Use one of the following values:
#
#   SW_SHOW          - shows the window normally
#   SW_SHOWMINIMIZED - shows the window minimized to the task bar
#   SW_HIDE          - hides the window
#
# Visual Pinball and Future Pinball work best with SW_SHOWMINIMIZED,
# because these programs show their "editor" windows initially, and
# you don't usually want to see those at all when playing.  Most
# other programs work best with SW_SHOW, which is the default.
# (You can actually use any of the internal Windows SW_SHOWxxx
# constant names here, which you can find in the Windows SDK
# documentation if you're that interested.  But the ones listed
# above should handle all of the known systems, so we're not
# listing the others here for the sake of brevity.)
#
#
# SystemN.Process = process name to monitor (XXX.EXE, with no path)
# This is mostly for games that run through Steam.  To run a Steam
# game, the application we launch via SystemN.Exe is STEAM.EXE, but
# that in turn launches a second executable that actually runs the
# game session.  That second exe is the one that we have to monitor
# for shutdown, and the one that we have to close if the user wants
# to exit back to PinballY.  Specify just the exe name here, without
# any path prefix.
#
# SystemN.TerminateBy = termination mode
# This specifies how PinballY should terminate the game program when
# you press the Exit Game button.  The possible settings are:
#
#   CloseWindow: this is the default.  PinballY will simply close all
#   of the game program's windows.  Most programs will exit on their
#   own when their windows are closed.  This is considered the safest
#   approach to ending a program, since it allows the program to save
#   files and clean up any system resources it's using before it exits.
#
#   KillProcess: asks Windows to terminate the process without the
#   program's cooperation.  This is what Task Manager uses when you
#   tell it to end a process.  This doesn't give the program a chance
#   to save files or release resources, so in some cases it can create
#   system stability problems, by leaving some system resources (such
#   as files or devices) locked or in otherwise dubious states.  This
#   should only be used if CloseWindow doesn't work reliably for this
#   system.
#
# SystemN.TablePath = full path to the folder where you store the
# table files for the system, such as Visual Pinball's .vpt files.
# If you specify a relative path (with no X:\ drive spec), the path
# is relative to the .EXE folder for the system.  This means you
# can simply set this to "Tables" for the standard VP setup, for
# example, without specifying the full path.  Use "." (a single
# period) to specify folder itself.  You can simply omit this for
# a system like The Pinball Arcade that doesn't use table files.
#
# SystemN.DefExt = default filename extension ("." suffix) for table files
# The launcher will add this to the table filenames in the table database 
# if necessary when generating the command line parameters.  You can
# simply omit this for a system like The Pinball Arcade that doesn't use 
# external table files.
#
# SystemN.StartupKeys = key sequence to send at startup
# This is designed especially for The Pinball Arcade, but could be used for
# any other game systems where the game itself has a startup menu that has
# to be navigated before play can begin.  TPA really complicates things in
# this regard because it has its own table menu: we have to navigate through
# its table menu to pick out the game that the user already selected from
# our table menu!  It's ridiculous, but TPA doesn't have a way to launch
# a particular game externally; it can only reach a game through its UI.
# So this option provides a way to automate that initial menu navigation.
# The StartupKeys entry is a list of keystrokes to send, separated by
# spaces.  You can use the following key names:
#
#   Up Down Left Right   [the arrow keys]
#   A through Z, 0 through 9  [letter and number keys]
#   LShift RShift LAlt RAlt LCtrl RCtrl  [shift/alt/control keys]
#   CapsLock NumLock
#   F1 through F12  [top-row function keys]
#   Dash Plus Backslash LBracket RBracket Comma Period Slash Colon Quote
#   Esc Tab Space Backspace
#
# In addition, the following special sequences can be used:
#
#   {comment} - everything between curly braces is ignored
#
#   [click] or [rclick] - send a left or right mouse click.  By default,
#   this clicks at the current mouse position, wherever that is.  You
#   can also specify a target window to click in, which positions the
#   mouse at the center of the target window just before clicking:
#   [click playfield], [click backglass], [click dmd], or [click topper].
#
#   [pace M] - set the pace in milliseconds.  The simulated keystrokes
#   after this point will be paced with a delay of M milliseconds
#   between keys.  This can be used if the receiver program doesn't
#   respond quickly enough to handle keys sent at full speed.
#
#   [pause N]  - pause for N seconds
#
#   [gridpos Down Right]  - send the Down Arrow and Right Arrow keys
#   enough times to move to the grid position given by the gridPos
#   entry for the game in the game database.  Make sure that the 
#   key sequence leading up to this point sets things up so that the
#   upper left icon (row 1, column 1) is selected, since the [gridpos]
#   element determines how many Down and Right keys to send based on
#   the assumption that we're starting from the upper left.
#
# For a system that requires a mouse click in its main window at startup
# to establish focus, use a StartupKeys string like this: [click playfield]
#
# SystemN.DOFTitlePrefix = prefix used in DOF table entries for this system
# The DOF table database uses prefixes in the game title to distinguish
# games that exist in multiple systems.  The DOF database considers VP to
# be the default system, so VP has no prefix.  Future Pinball uses "FP",
# PinballFX2 and FX3 use "FX2" and "FX3" respectively.
#
# SystemN.NVRAMPath = path to this system's "non-volatile RAM" files.  We
# use these files to retrieve high score lists, when available.  This only
# applies to VP and FP games, and you can normally omit it, because we can
# usually infer it automatically from the VPinMAME install location (for VP
# games) or the Future Pinball install folder (for FP games).  Please only
# use this if you have an unusual setup - it's better to use the defaults 
# if you can, because it's one less thing to keep track of if you ever 
# rearrange folder paths.
#
# SystemN.RunBeforePre = a command to run before the RunBefore command.
# (Yes, the name is awkward, but it seems better than RunBeforeBefore.)
# This command does essentially the same thing as RunBefore, but it has
# the important distinction that PinballY displays a completely blank,
# black screen in the playfield window while running this command.  This
# is a good place to put any command that changes the system-wide monitor
# layout, since the blank playfield window will help make the transition
# smoother by concealing the visual change.
#
# SystemN.RunBefore = a command to run just before launching a game using
# this system.  This is a command line of the sort that you could type into
# the Windows "Run" box.  Use the same rules as for the RunAtStartup option.
# You can use same substitution variables allowed in SystemN.Parameters (see
# above) in this command line.  You can also use the special prefix string
# [NOWAIT] if you want PinballY to launch the program as a background
# process and then immediately launch the game, without waiting for the
# RunBefore program to finish.  Without this prefix, PinballY waits for
# the RunBefore program to finish before launching the game.  Use [NOWAIT]
# if the program you're running is meant to continue running while the game
# is running.  If you want PinballY to explicitly terminate this program
# after the game exits, use [NOWAIT TERMINATE].
#
# SystemN.RunAfter = a command to run just after finishing a game using
# this system.  This is executed just after the game exits, before PinballY 
# takes over again.  Use the same command line syntax that you'd type into
# the Windows "Run" box.  You can use same substitution variables allowed in
# SystemN.Parameters (see above) in this command line.  Use [NOWAIT] if you
# want PinballY to return to resume immediately, without waiting for the 
# program to finish.  By default, PinballY will wait for this program to
# exit before returning to its normal user interface.
#
# SystemN.RunAfterPost = a command to run after the RunAfter command. 
# As with RunBeforePre, this command is executed with a blank, black
# screen shown in the playfield window, so it's a good place to put any
# command that changes the system-wide monitor layout.
#
# SystemN.ShowWindowsWhileRunning = a list of windows to keep open
# while games using this system are running.  This is a space-delimited
# list with the following window IDs: bg, dmd, topper, instcard.  An
# ID can be marked as explicitly NOT shown while running by preceding
# it with a hypen, so "-bg dmd" means that we hide the backglass and
# show the DMD.  Any windows not mentioned inherit the default settings
# from the global ShowWindowsWhileRunning setting, and individual games
# can override the system settings in their game details settings.
#


# VP 9
System1 = Visual Pinball 9
System1.Class = VP
System1.MediaDir = Visual Pinball
System1.DatabaseDir = Visual Pinball
System1.Enabled = true
System1.Exe =
System1.ShowWindow = SW_SHOWMINIMIZED
System1.Environment =
System1.TablePath = Tables
System1.Parameters = /play -"[TABLEPATH]\[TABLEFILE]"
System1.DefExt = .vpt
# System1.RunBefore = cmd /c echo Example RunBefore command! Path=[TABLEPATH], file=[TABLEFILE] && pause
# System1.RunAfter = cmd /c echo Example Run After command! Path=[TABLEPATH], file=[TABLEFILE] && pause

# VP 9.2
System2 = Visual Pinball 9.2
System2.Class = VP
System2.MediaDir = Visual Pinball
System2.Exe = VPinball921.exe
System2.ShowWindow = SW_SHOWMINIMIZED
System2.Environment =
System2.TablePath = Tables
System2.Parameters = /play -"[TABLEPATH]\[TABLEFILE]"
System2.DefExt = .vpt

# VP 10
System3 = Visual Pinball X
System3.Class = VPX
System3.Exe =
System3.ShowWindow = SW_SHOWMINIMIZED
System3.Environment =
System3.TablePath = Tables
System3.Parameters = /minimized /play -"[TABLEPATH]\[TABLEFILE]"
System3.DefExt = .vpx

# Future Pinball
System4 = Future Pinball
System4.Class = FP
System4.Exe =
System4.ShowWindow = SW_SHOWMINIMIZED
System4.Environment =
System4.TablePath = Tables
System4.Parameters = [TABLEPATH] /open "[TABLEPATH]\[TABLEFILE]" /play /exit /arcaderender
System4.DefExt = .fpt
System4.StartupKeys = [click playfield]
System4.DOFTitlePrefix = FP

# The Pinball Arcade (Farsight Studios)
System5 = Pinball Arcade
System5.Class = STEAM
System5.Exe = [STEAM]
System5.ShowWindow = SW_SHOWMINIMIZED
System5.Environment =
System5.TablePath = [PinballY]\Farsight
System5.DefExt = .pinballarcade
System5.Parameters = -applaunch 238260
System5.Process = PinballArcade.exe

# Menu navigation for The Pinball Arcade to reach the selected game.  This is
# rather convoluted because we can't get any feedback on the UI's state, and
# more problematically, the initial state can vary.  The keystroke list below
# will undoubtedly have to be tweaked from time to time as Farsight revises 
# their UI.
#
# Since this is so convoluted, here's an explanation of the steps...
#
# The first thing we do is give the UI 25 seconds to start up.  It usually
# doesn't need quite this long, but it can on the first run after a reboot.
# Then we press the Enter key to get past the intro screen and into the menu.
#
# At that point, TPA sometimes likes to throw up an announcement dialog box,
# but not always.  Clicking the mouse dismisses the dialog, but if there's
# no dialog, clicking will select some random initial button selection
# on the menu instead.  So we pretend that there's no dialog and navigate
# up to the "Settings" icon at the top, and send a click.  If there was a
# dialog, the navigation will have no effect, but the click will dismiss
# the dialog and leave us at the main menu; if there wasn't a dialog,
# we'll be on the settings page.  In either case, we can now get to the
# grid by hitting Up to get the top row of icons, Left several times to
# make sure we're at the left end of the row, Right to get to the arcade
# icon, and click to enter the game grid.  Whee!
#
# Now that we're in the game grid, we have to get into the alphabetical
# list.  The grid retains its setting from the last run, so it could be
# sorted in some other order, in which case the game's grid position won't
# be the same.   When we enter this screen, the top left game will be
# selected.  Moving up one row takes us to the sorting options row, so
# we send an Up, then a bunch of Left keys to make sure we're at the
# first button in the row ("Alphabetical").  We send a click to select
# that.  Now we should have the grid in the right order, so we send a
# Down to move to the top left game, send send Down and Right keys to
# get to the target grid position.  Finally, we send a click to select
# that game icon.  That'll bring up a "play this game" dialog, so we
# pause to let the dialog load, and then send a click to load the game.
#
System5.StartupKeys = [pace 250] [pause 25] {intro screen} [click] [pause 5] {main menu OR announcement dialog - try going to Settings} up up right right right right right [click] [pause 5] {now in settings OR main dialog - select arcade icon at top} up up left left left left left right [click] [pause 10] {now on grid screen - go to the sorting row and select Alphabetical} up left left left left left [click] [pause 5] [pace 1000] down [gridpos down right] [click] [pause 3] [click]

# Pinball FX3
System6 = Pinball FX3
System6.Class = STEAM
System6.Exe = [STEAM]
System6.ShowWindow = SW_SHOWMINIMIZED
System6.Environment =
System6.TablePath = steamapps\common\Pinball FX3\data\steam
System6.DefExt = .pxp
System6.Parameters = -applaunch 442120 "-table_[TABLEFILEBASE]"
System6.Process = Pinball FX3.exe
System6.DOFTitlePrefix = FX3

# Pinball FX2
System7 = Pinball FX2
System7.Class = STEAM
System7.Exe = [STEAM]
System7.ShowWindow = SW_SHOWMINIMIZED
System7.Environment =
System7.TablePath = steamapps\common\Pinball FX2\data\steam
System7.DefExt = .pxp
System7.Parameters = -applaunch 226980 "[TABLEFILEBASE]"
System7.Process = Pinball FX2.exe
System7.DOFTitlePrefix = FX2


# Empty categories.  Categories are user-defined tags that can be assigned
# to games, via the Game Setup menu in the main window.  These can then be 
# used to select a subset of games to display, by selecting "Filter by 
# Category" in the main menu and selecting the category to show.  This 
# variable lists any categories that were created at some point but aren't
# currently assigned to any game.  The program stores this list to keep a 
# memory of the presently unused categories, in case you want to assign any
# of them to games in the future.  You don't have to edit this list by hand.
# It's just a place for the system to stash the information.  The list only
# included unused categories, because any categories currently assigned to 
# one or more games will appear in the game database, and thus the program 
# will know about them via their inclusion there.
GameList.EmptyCategories = 


# Keep PinballY's windows in front of all other applications during game
# launches.  If this is set, the playfield window will be set to "Topmost"
# status between the start of a game launch and when it shows its first
# window.  "Topmost" is a special status in Windows that keeps a window
# in front of other windows, even when another window is the "active"
# window.
#
# This option is intended to make for smoother visual transitions during
# game launches, by preventing other application windows from popping
# into the foreground while waiting for the game to finish starting up.
# If you ever have problems with other random application windows coming
# into view during a game launch, this option might be helpful.  I've
# mostly seen this sort of layering problem on Windows 7, where the OS
# seems to want to rearrange windows during process creation in some
# cases.
#
PlayfieldWindow.TopmostDuringGameLaunch = 0


# Keep the DMD window in front of backglass.  If this is enabled (1), the
# PinballY DMD window will be set up so that it's always displayed in front
# of the PinballY backglass window.  This isn't normally necessary on pin
# cabs with three monitors, since the window ordering isn't a factor when
# all of the windows are on separate monitors.  But if you're running in
# a desktop environment or a two-monitor pin cab, you might want to place
# both windows on the same monitor.  This will ensure that the DMD window
# stays in front of the backglass window in such a setup.
#
# Note that this applies to the *PinballY* DMD window.  It doesn't have
# any effect on the Freezy dmd-extensions "virtual DMD" window.  dmd-ext
# is a whole separate program with its own configuration files, so you'll
# need to configure that window separately.  It also doesn't have any
# effect on the VPinMAME DMD window, which is displayed while you're
# playing Visual Pinball games.  That's also a separate program with its
# own setup.
DMDWindow.KeepInFrontOfBg = 0

# In the DMD video window, use a fixed aspect ratio for the generated
# "dots" high score display style.  By default (if this is set to 0), the
# display is stretched to fit the window, even if that distorts the
# geometry.  If this is set to 1, the dot matrix area's aspect ratio is
# fixed at 4:1, the same as a physical DMD.  This is especially useful if
# if you're using a full-height monitor for the DMD video display, since
# stretching the dots style to full height makes it quite distorted.  The
# default stretch mode is usually better if you're masking the monitor
# behind the traditional WPC-era speaker panel cutout, since that cutout
# area is already about 4:1, and it usually looks nicer to exactly fill
# that area even if it's slightly off from exactly 4:1.
DMDWindow.Dots.FixedAspectRatio = 0


# Window layout.  There's no need to edit any of this manually.  Just run
# the program and arrange the windows the way you want them using the normal
# Windows controls.  Use the right-click menu in each window to switch 
# between full-screen and windowed modes.
#
# The program automatically saves and restores the window layout on each 
# session, so any changes you make to the layout will be restored the next
# time you run the program.
#
PlayfieldWindow.Position = 600,24,1900,800
PlayfieldWindow.Rotation = 90
PlayfieldWindow.MirrorHorz = 0
PlayfieldWindow.MirrorVert = 0
PlayfieldWindow.FullScreen = 0
PlayfieldWindow.Maximized = 0
PlayfieldWindow.Minimized = 0
BackglassWindow.Position = 8,24,590,612
BackglassWindow.Rotation = 0
BackglassWindow.MirrorHorz = 0
BackglassWindow.MirrorVert = 0
BackglassWindow.Visible = 1
BackglassWindow.FullScreen = 0
BackglassWindow.Maximized = 0
BackglassWindow.Minimized = 0
DMDWindow.Position = 8,620,590,820
DMDWindow.Rotation = 0
DMDWindow.MirrorHorz = 0
DMDWindow.MirrorVert = 0
DMDWindow.Visible = 1
DMDWindow.FullScreen = 0
DMDWindow.Maximized = 0
DMDWindow.Minimized = 0
TopperWindow.Position = 600,820,1296,1146
TopperWindow.Rotation = 0
TopperWindow.MirrorHorz = 0
TopperWindow.MirrorVert = 0
TopperWindow.Visible = 1
TopperWindow.FullScreen = 0
TopperWindow.Maximized = 0
TopperWindow.Minimized = 0
InstCardWindow.Position = 8,820,545,1139
InstCardWindow.Rotation = 0
InstCardWindow.MirrorHorz = 0
InstCardWindow.MirrorVert = 0
InstCardWindow.Visible = 1
InstCardWindow.FullScreen = 0
InstCardWindow.Maximized = 0
InstCardWindow.Minimized = 0
<|MERGE_RESOLUTION|>--- conflicted
+++ resolved
@@ -1,2092 +1,2086 @@
-# PinballY configuration settings
-#
-# PinballY modifies this file each time it runs, so don't edit the file
-# manually while the program is running.  However, you can safely edit the
-# file between sessions.  The program will preserve comment lines (any line 
-# starting with "#", like this one) and preserves the overall order of the
-# file's contents, so you can apply manual comments and formatting as 
-# desired to make the file more easily readable.
-#
-# Note: Variable names are case-sensitive!  Upper/lower case must be matched 
-# exactly in variable names.
-
-# time of last update by the program
-UpdateTime = Sat 28 Apr 2018 11:51:48
-
-# First run time.  The system automatically sets this to the date and
-# time when the program is first run on your machine.  This is used as
-# the install date for any games that are found already installed from
-# your PinballX game database.  This is in YYYYMMDDhhmmss format, in
-# the GMT time zone (e.g., 20180725162715 for 2018-July-25 at 16:27:15
-# GMT).
-FirstRunTime =
-
-
-# Log file features.  PinballY writes certain information to a log file
-# as it runs ("PinballY.log", in the PinballY install folder).  This is
-# a simple human-readable text file with information on certain events 
-# that occur as the program runs, with some internal details of the
-# program's operation.  The idea is to store away some additional
-# information that would be too technical and unfriendly to report in
-# the graphical UI, but that are occasionally useful for troubleshooting
-# purposes.  The main UI intentionally tries to hide a lot of technical
-# detail for the sake of a friendly and game-like playing experience,
-# but when something goes wrong, it's nice to have a more transparent
-# view of the inner workings of the program.
-#
-# The program normally writes very little information to the log file,
-# since we don't want to create additional work for the CPU and waste
-# a bunch of disk space on pointless messages when things are working
-# properly.  The log file is really here for troubleshooting.  So we
-# provide a number of "feature flags" that let you enable particular
-# types of log information:
-#
-# Log.MediaFiles - media file searching
-#
-# Log.MediaDrop - media file drag-and-drop installation
-#
-# Log.SystemSetup - player system setup and table file searches
-#
-# Log.MediaCapture - media capture
-#
-# Log.TableLaunch - table launch (running a game)
-#
-# Log.RealDMD - real DMD (dot matrix display) device operations
-#
-# Log.DOF - DOF (DirectOutput feedback device control) operations
-#
-# Log.Javascript - Javascript scripting
-#
-# Log.HighScoreRetrieval - high score retrieval via PinEMHi
-#
-# Log.WindowLayoutSetup - initial window layout setup
-#
-Log.MediaFiles = 0
-Log.MediaDrop = 1
-Log.SystemSetup = 0 
-Log.MediaCapture = 1
-Log.TableLaunch = 0
-Log.RealDMD = 1
-Log.DOF = 1
-Log.Javascript = 1
-Log.HighScoreRetrieval = 1
-Log.WindowLayoutSetup = 0
-
-# Vertical Sync Lock.  If this is enabled (1), the graphics rendering
-# rate is throttled to the monitor's physical refresh rate.  If disabled
-# (0), the graphics are rendered as quickly as possible, so the limiting
-# factor is basically the CPU speed.  On machines with fast video cards,
-# rendering "as quickly as possible" can use excessive system resources,
-# so it can be better to throttle rendering to the actual refresh rate.
-# You can display the current frames-per-second rendering rate in each
-# window using the right-click context menu.
-VSyncLock = 0
-
-
-# Media folder path.  This is the root of the our media folder tree, where
-# we look for the various table media files (images, videos, sounds, etc).
-# We use the same subfolder structure as HyperPin and PinballX, so you 
-# simply point this to your existing PinballX or HyperPin Media folder to 
-# use your existing files, if you installed one of those programs.
-#
-# If you enter a "relative" path here (that is, a path name that doesn't
-# start with a drive letter, X:\...), the path is relative to your PinballY
-# installation folder.
-#
-# If you enter an "absolute" path (starting with a driver letter, X:\...),
-# that exact folder is used with no changes.
-#
-# If the path starts with "[PinballX]" (e.g., [PinballX]\Media), the folder
-# is relative to the PinballX program install path.  This will only work
-# if PinballX is installed.
-#
-# If you leave this completely blank, the program will ask you to choose
-# one of those options at startup.
-#
-MediaPath =
-
-
-# Table database path.  This is the root of the game list folder tree,
-# where we look for the XML files listing games by system.  PinballY can 
-# read the XML format used by PinballX and HyperPin, so if you previously 
-# used one of those, you can reuse your existing game lists simply by
-# pointing this to the old folder path.
-#
-# If you enter a "relative" path here (that is, a path name that doesn't
-# start with a drive letter, X:\...), the path is relative to your PinballY
-# installation folder.
-#
-# If you enter an "absolute" path (starting with a driver letter, X:\...),
-# that exact folder is used with no changes.
-#
-# If the path starts with "[PinballX]" (e.g., [PinballX]\Media), the folder
-# is relative to the PinballX program install path.  This will only work
-# if PinballX is installed.
-#
-# If you leave this completely blank, the program will ask you to choose
-# one of those options at startup.
-#
-TableDatabasePath =
-
-# Sort the XML database files when saving changes.  By default, PinballY
-# preserves the original order of the XML files when saving changes.  Set
-# this option to 1 if you'd prefer to have the XML files sorted 
-# alphabetically by game title.  (Note that the sorting will only occur
-# when you make changes that require updating the XML files.  This option
-# by itself won't make PinballY update the files; you have to make some
-# change to the metadata that forces PinballY to save updates to the XML
-# files, such as changing the title of a game defined within the file.)
-#
-SortTableDatabases = 0
-
-
-# Should PinballY automatically launch at system startup?
-#
-# "off" means that the program doesn't launch automatically.  Use this
-# setting if you want to run it manually from the Windows desktop each
-# time you want to use it.
-#
-# "on" means that the program will launch automatically each time you
-# log in to Windows.  PinballY will arrange for this by updating the
-# following registry key:
-#
-# HKEY_CURRENT_USER\Software\Microsoft\Windows\CurrentVersion\Run[PinballY]
-#
-# "admin" means that the program will launch automatically in Administrator
-# mode each time you log in.  This creates a Windows Task Scheduler entry 
-# for you named "PinballY Startup Task".  The Task Scheduler entry is used
-# instead of the registry key in this case because the registry key doesn't
-# allow for Admin mode launches.
-#
-# IMPORTANT:  Unlike most settings, this setting can't be updated by 
-# editing the Settings.txt file manually.  You must use the Options dialog
-# to update this setting, because the setting has to be 
-AutoLaunch = off
-
-# Autolaunch delay time, in seconds.  When launch at startup is enabled,
-# the launch is delayed after you log on by this amount of time.  This
-# can be used to avoid conflicts with other programs that are also 
-# launched when you log on, by sequencing the program launches so that
-# they don't all start at the same time.  It's usually desirable to
-# make sure that PinballY runs last when launching other programs, for
-# a couple of reasons.  One is that other programs can thrash the disk
-# while loading, which can make video playback jumpy; making PinballY
-# wait until other programs have finished loading can make the initial
-# video playback smoother.  Another is that the most recently launched
-# program usually has control of keyboard focus, so if another program
-# launches after PinballY, it can steal away the keyboard focus, which
-# can prevent PinballY from responding to button presses.  Delaying
-# PinballY's startup until after other programs have finished loading
-# can make sure that PinballY has the initial keyboard focus.
-AutoLaunch.Delay = 0
-
-
-# Should we force keyboard focus into the PinballY window at program
-# startup?  On some systems (particularly Windows 10), Windows doesn't
-# give PinballY keyboard focus when launching it at system startup, so
-# it won't accept keyboard input until you use the mouse to click in
-# the window.  We can try to work around that by simulating a mouse
-# click in our window automatically.  This option enables a simulated
-# mouse click at the given delay after the program starts.  The delay
-# might be necessary to wait for other activity at system startup to
-# settle down, since other programs that are starting up at the same
-# time might try to "steal" focus away from us the same way we're
-# trying to grab it here.  The delay is given in seconds.
-LaunchFocus.Enabled = 1
-LaunchFocus.Delay = 5
-
-
-# Should we wait for monitors to come online at startup?  Most pin cabs
-# have multiple monitors, and on many pin cabs, these are regular TVs rather 
-# than computer monitors.  One of the little snags using TVs as monitors is
-# that Windows can be slow to recognize them at system startup.  In fact,
-# this process can be so slow that Windows can finish booting and can start
-# launching programs before all of the TVs have been recognized.  This can
-# cause screen layout problems for a program like PinballY that launches at
-# startup, because it might not be possible to restore the saved window
-# layout if some of the windows are located on screens that are still
-# off-line.
-#
-# This option offers a way to work around that problem.  This lets you
-# tell PinballY that it should wait, when first starting up, until Windows 
-# has recognized all of your monitors.  PinballY won't open any of its
-# UI windows until the system reports that all of your monitors are
-# on-line.
-#
-# This string should use this format:
-#
-# <N> monitors, <S> seconds
-#
-# <N> monitors tells the program that it should wait at startup until
-# Windows has recognized at least that many monitors.  Specify a maximum
-# waiting time with <S> seconds.
-#
-# The program displays a little dialog box during the wait, with a Cancel
-# button that lets you manually cancel the wait if desired.  So you can 
-# set safely set a long wait time if necessary to accommodate monitors 
-# with unpredictable startup times, in that you can always cancel the
-# wait if necessary.
-#
-WaitForMonitors = 1 monitor, 10 seconds
-
-# Additional wait time after the monitors are online, in seconds.
-# Some video cards have a quirk where they appear in Windows as soon
-# as an attached TV is powered on, but then disappear again briefly
-# while the physical connection (e.g., HDMI) is established.  This
-# added delay can be used in such cases, to ensure that PinballY
-# doesn't try to open any windows during that connection interval.
-WaitForMonitors.ExtraDelay = 0
-
-# Force windows into the valid desktop area at startup?  If this is
-# true, PinballY will check the saved position for each window that's
-# initially displayed to make sure that it's within the visible area
-# of the desktop.  Any window that's entirely off the screen will be
-# repositioned so that it's within the visible area of the nearest
-# monitor to the saved location.
-#
-# This is enabled by default to ensure that windows don't fall off
-# the edge of the visible area after a change to the desktop layout.
-# If you rearrange your desktop layout or change monitor resolutions
-# between PinballY sessions, the saved positions from the last session
-# might place some windows in parts of the screen that aren't visible
-# in the new session.  That can be confusing because it'll look like
-# the window has disappeared, when it's actually there, just beyond
-# the bounds of the visible desktop area.
-#
-# You might want to disable this option if you change your desktop
-# layout dynamically for different applications using an external
-# tool.  In that case, it can appear to PinballY during program
-# startup that the saved window positions are invalid, so if this
-# option is enabled, PinballY can think it needs to reposition some
-# of your windows into the apparently valid desktop area.  Disabling
-# this option tells PinballY to restore the old window positions
-# unconditionally, preserving your old layout.
-#
-Startup.ForceWindowsIntoView = 1
-
-# Method for restoring full-screen windows at program startup.
-# When PinballY starts up, it restores window positions saved in the
-# settings file.  For windows that were set to full-screen mode, there
-# are two ways to restore the saved position, which can be selected
-# via this setting:
-#
-# "Nearest Monitor": this is the default.  This means that PinballY
-# saves the PRE-full-screen position of the window - that is, the
-# position of the original window just before you switched it into
-# full-screen mode.  PinballY restores the full-screen window by
-# first restoring that PRE-full-screen position, then finding the
-# monitor that most completely contains the window (the "nearest"
-# monitor), and expanding the window to fill that monitor.
-#
-# "Pixel Coordinates": In this mode, PinballY simply saves the pixel
-# coordinates of the full-screen window itself, and restores those
-# exact coordinates when the program starts.  It doesn't try to fit
-# the position to a monitor.
-#
-# The "Nearest Monitor" method is more flexible, because it
-# automatically adapts to any changes you make to the resolution
-# settings or layout of your monitors.  When the program starts,
-# PinballY looks at the CURRENT monitor layout, and finds a 
-# suitable monitor to use as the full-screen monitor.  However,
-# this might not be ideal for you if you routinely make TEMPORARY
-# changes to your monitor setup, because it might move your windows
-# around in the different resolution modes.  One case in particular
-# where this can happen is if you use remote desktop access software
-# to log into your PC remotely, since remote access software tends
-# to virtualize the monitor layout.  If you have problems with 
-# saving and restoring the positions of full-screen windows, try 
-# the "Pixel Coordinates" method.
-Startup.FullScreenRestoreMethod = Nearest Monitor
-
-
-# Splash screen.  If true (1), the program displays a "splash screen"
-# briefly at program startup, showing the program name and version.
-# Set to false (0) to disable this.
-SplashScreen = 1
-
-
-# Mouse hiding.  PinballY hides the mouse pointer at program startup, 
-# and again whenever you press a command button.  Normally, it does
-# this using a standard Windows "hide the mouse" command.  But for
-# reasons not yet understood, this standard command doesn't work on
-# some systems.  So we offer this alternative for systems where the
-# mouse refuses to be hidden: instead of hiding the pointer, we move
-# it to a parking position at a corner of the screen where it won't
-# be visible, or if that's not possible, where it at least won't be
-# in the way.  Set Mouse.HideByMoving to 1 if you want to enable this
-# alternative way of hiding the mouse, and set Mouse.HideCoords to
-# the screen coordinates in pixels where you want the mouse to be
-# parked.
-# 
-Mouse.HideByMoving = 0
-Mouse.HideCoords = 1920,540
-
-
-# DOF.  PinballY can use DOF to activate effects on your pin cab 
-# feedback devices, such as firing the flipper solenoids when you 
-# press the flipper buttons and showing lighting effects when switching
-# between games.  The program detects and accesses DOF automatically,
-# using DOF's registered COM objects, so there's nothing extra that
-# you have to install or configure to make DOF work with PinballY.
-#
-# The specific DOF effects that PinballY triggers are controlled by
-# the DOF config files.  Most people set these up using the online
-# DOF Config Tool, https://configtool.vpuniverse.com/.  PinballY
-# pretends to be yet another pinball game as far as DOF is concerned,
-# so PinballY's effects can be customized just any table's effects
-# can be customized.  PinballY's pretend table name in the DOF
-# config is "PinballY".  If you're using the online DOF Config tool,
-# you can find the PinballY settings by clicking the Table Configs
-# tab in the top nav bar, then selecting "PinballY" from the Table
-# Name drop list.
-#
-# PinballY's DOF events are "virtual" events, with names starting
-# with $PBY.  For a full list of these events, refer to the Help
-# section on DOF Events.
-#
-# If you'd like to disable PinballY's DOF usage completely, set
-# DOF.Enable to 0.
-DOF.Enable = 1
-
-
-# Real DMD setup.  This is for real pinball-style Dot Matrix Display
-# devices.  (It's NOT for normal video monitors used to display simulated
-# DMD images; it's only for physical DMD devices, such as the commercial
-# PinDMD products or the DIY Pin2Dmd device.
-#
-# Set RealDMD as follows:
-#
-# RealDMD = Auto - searches for DmdDevice.dll in your VPinMAME folder,
-# then in your PinballY program folder.  If the DLL exists, PinballY
-# will use the DMD device.  If the DLL doesn't exist, no error is shown.
-#
-# RealDMD = On - same as above, but an error is shown if the DLL
-# can't be found.  Use this for troubleshooting if you think the DLL
-# is installed but nothing is happening on the DMD device.
-#
-# RealDMD = Off - disables the real DMD, even if the DLL exists.
-#
-# If you haven't already done so, install Visual Pinball, and check that
-# it works properly with your DMD device.  PinballY will use your Visual
-# Pinball installation to access the DLL that interfaces with the device,
-# so no additional configuration should be required for PinballY.
-#
-# Special case only: If for some reason you DON'T plan to install Visual
-# Pinball, but still want to use the DMD with PinballY, you can install
-# the appropriate DmdDevice.dll for your device directly in the PinballY
-# program folder.  You should be able to get the right DLL from your
-# device manufacturer or from the Visual Pinball distribution.  If you 
-# get the DLL from the VP files, make sure you select the DLL version
-# that matches your physical DMD device.
-#
-RealDMD = Off
-
-# Real DMD mirroring modes.  These are for cabinets where the user views
-# the display via a mirror (e.g., "Pinball 2000" style cabinets).  If a
-# mirror is involved, it's necessary to flip the pixel layout either
-# vertically or horizontally to compensate.  You can control these via
-# menu commands in the main window, so you can experiment with the
-# settings interactively if you're not sure how to set these.
-RealDMD.MirrorHorz = 0
-RealDMD.MirrorVert = 0
-
-# Real DMD grayscale gamma.  This sets the gamma correction value used
-# for playback of grayscale video.  Adjust this if video playback looks
-# too bright or dark on your real DMD display.
-RealDMD.GrayscaleGamma = 2.8
-
-
-# External program to run at startup.  This is executed when PinballY first
-# starts, before PinballY loads the game list or displays any UI windows.
-# This uses the same command line syntax that you'd type at a CMD prompt
-# or into the Windows system "Run" (Windows+R) dialog.
-#
-# To run a .CMD or .BAT script, use this syntax: 
-#
-#    CMD /c <script file name>
-#
-# With the exception of Windows system programs like CMD.EXE, you should
-# always specify the full path to the program you want to launch.  If the
-# program name or its path contain spaces, you must enclose the name in 
-# double-quote marks:
-#
-#    "c:\my path\my program"
-#
-RunAtStartup = 
-
-# External program to run at exit.  This is executed just before PinballY
-# terminates, after it closes all of its UI windows.  This follows the same
-# rules as RunAtStartup for specifying the command line.
-RunAtExit = 
-
-
-# Popup info box settings.  Whenever a game is selected in the "wheel",
-# the program normally pops up a little box near the top of the playfield
-# window showing basic information on the game.  These settings control
-# whether the box is shown at all, and if so, which items it displays.
-#
-# InfoBox.Show -> controls whether or not the box is shown at all
-# .Title -> include the game's title in the box
-# .GameLogo -> use the game's logo graphics in place of the title, when available
-# .Manufacturer -> show the manufacturer name
-# .ManufacturerLogo -> use the manufaturer's logo graphics in place of the name, when available
-# .System -> show the player system name (Visual Pinball, etc)
-# .SystemLogo -> use logo graphics for the system when available
-# .Year -> show the original release year of the real pinball machine
-# .TableType -> show the table type (Solid State, etc)
-# .TableTypeAbbr -> use the abbreviated table type (SS, EM, etc) instead of the full type name
-# .Rating -> show the star rating
-# .TableFile -> show the table file name (.vpt, .vpx, .fpt, etc)
-#
-InfoBox.Show = 1
-InfoBox.Title = 1
-InfoBox.GameLogo = 0
-InfoBox.Manufacturer = 1
-InfoBox.ManufacturerLogo = 1
-InfoBox.Year = 1
-InfoBox.System = 1
-InfoBox.SystemLogo = 1
-InfoBox.TableType = 0
-InfoBox.TableTypeAbbr = 0
-InfoBox.Rating = 1
-InfoBox.TableFile = 0
-
-
-# Playfield background layout.  By default, the playfield background
-# image/video is shown at its original aspect ratio.  Set this to 1
-# to stretch the video to fill the entire window, even if that distorts
-# the aspect ratio.
-Playfield.Stretch = 0
-
-# Where should instruction card pop-up images be displayed?  Enter 
-# Playfield, Topper, or Backglass to select the desired display window.
-# (If the window you designate here isn't visible when you ask to 
-# display an instruction card, the card will be shown in the playfield
-# window instead.)
-#
-# Note that this only controls the pop-up images that appear when you
-# use the "Instructions" command.  You can also have a whole dedicated
-# window where the instruction card for the current game is always
-# shown without having to select a menu command at all.  If that
-# window isn't already displayed, right-click on the main window and
-# select "Show Instruction Card" from the menu.
-#
-InstructionCardLocation = Backglass
-
-# Are Shockwave Flash (.swf) files allowed for instruction cards?  If
-# this is enabled, the system will look for .swf files in addition to
-# the usual complement of image types (.png, .jpg, .jpeg) when searching
-# for instruction card images.  If this is disabled, .swf files will be
-# ignored.
-#
-# In order to use .swf files, the Adobe Shockwave Flash Player ActiveX
-# control must be installed on your system.  (Note that Flash Player
-# has separate plug-ins for IE and for other browsers.  PinballY can
-# only use the ActiveX IE plug-in, so you might have to install that
-# separately even if you already have another Flash plug-in for a
-# different browser.)  If for some reason you don't want to install
-# the Flash ActiveX on your system, you can disable this option to
-# make PinballY ignore SWF files, to avoid any error messages from
-# attempts to load them.
-#
-# Why is this even an issue, you might ask, when SWF is an obsolete
-# format?  Even Adobe, its creator, says it's obsolete.  The reason
-# is purely historical.  HyperPin, the first front end for pin cabs, 
-# used SWF for instruction cards.  That led to a large number of
-# downloadable Media Packs for HyperPin including instruction cards
-# in SWF format.  Those old Media Packs are still around and they're
-# still the most convenient way to get all of the media "extras" for
-# your games.  PinballY therefore supports SWF so that you can use
-# the many existing Media Packs without having to go through any
-# tedious format conversions every time you download one.
-# 
-InstructionCards.EnableFlash = 1
-
-# Should we use the internal SWF (Flash) renderer?  If this is set 
-# to 1 (for "true"), PinballY uses its own internal reader and
-# renderer for SWF files.  If not, we use the Flash Player DirectX
-# control (also known as the Flash plug-in for Internet Explorer).
-# This is true by default starting with 1.1 Beta 5, since Adobe
-# officially declared Flash Player as obsolete, and pushed out an
-# update in January 2021 to disable all existing installations.
-#
-# PinballY's built-in SWF renderer provides limited support for
-# SWF display without the need for any external plug-ins.  It only
-# supports a very limited subset of Flash Player's capabilities,
-# but it's designed to handle the limited needs of the one special
-# use case for SWF in PinballY: HyperPin Media Pack instruction
-# cards.  The instruction cards found in nearly all HyperPin media
-# packs are in SWF format because of SWF's vector graphics
-# capabilities.  At the time most of these files were created,
-# there weren't any other vector formats in common use.
-#
-# If you set this to 0, PinballY will continue to use Adobe Flash
-# Player, but it's up to you to keep that working despite Adobe's
-# best attempts to disable it by remote control.  And of course
-# you'll be exposing your system to greater security risks; Flash
-# Player has always been a bit of a security nightmare, and it's
-# now entirely unsupported.
-#
-UseInternalSWFRenderer = 1
-
-
-# Timing for game selection updates in the different windows.  This
-# controls how new images and videos are loaded into the windows when
-# you select a new game in the wheel UI.  
-#
-# By default, PinballY loads new media into one window at a time.
-# It updates the playfield window immediately, and then after a
-# slight pause updates the backglass window, then the DMD window,
-# and so on.  The one-at-a-time loading is designed to make the video
-# loading process smoother, by only asking the video player system to
-# open one file at a time.
-# 
-# Alternatively, you can set this to "simultaneous" mode, which tells
-# PinballY to load all of the new images and videos into all of the 
-# windows at the same time, without any delay between them.  You
-# might prefer this if your system is fast enough to load and start
-# several videos at the same time without any hiccups.
-#
-# Set this variable to 0 for the default one-at-a-time video loading.
-# Set it to 1 for simultaneous loading in all windows.
-#
-SimultaneousWindowUpdate = 0
-
-# Media crossfade time, in milliseconds.  This is the length of the
-# crossfade effect in the various windows when switching to a new
-# game in the wheel UI.
-CrossfadeTime = 120
-
-# Default font family for most UI elements.
-DefaultFontFamily = Tahoma
-
-# Fonts for UI elements.  Specify as <point size> <weight/style> <family>.
-#
-# <point size> is a number, with optional "pt" suffix.
-#
-# <weight/style> can be a standard font weight value from 100 to 900,
-# (400 is normal weight in most fonts, 700 is bold), or one of the
-# standard weight names: "thin" (100), "extralight" (200), "light" 
-# (300), "normal" (400), "medium" (500), "semibold" (600), "bold" 
-# (700), "ultrabold" (800), "black" (900).
-#
-# You can also add a style to the <weight/style> setting, by adding
-# a "/" and the style name, which can be "regular" or "italic".
-# For example, "400/italic" or "normal/italic" would select the
-# italic style for the font in normal weight.
-#
-# <family> is a font family name (e.g., Tahoma or Comic Sans MS).
-# Specify the full name as it appears in the Windows Fonts control
-# panel.
-#
-# Any of <point size>, <weight>, and <family> can be entered as *
-# (an asterisk) to use the system default value for that item.
-# The system default for <point size> varies for each item; the
-# default for <weight> is always "normal", and the default for
-# <family> is always the value of DefaultFontFamily above.
-#
-# The default entries below use all default values.  For your
-# reference, the normal system point sizes are listed in the
-# comments below.
-#
-# MenuHeaderFont = menu headers (36pt)
-# MenuFont = menu items (42pt)
-# PopupFont = base font for popup dialogs and messages (24pt)
-# PopupTitleFont = large font for title text in popups (48pt)
-# PopupSmallerFont = smaller text font in popups (20pt)
-# PopupDetailFont = even smaller detail text font in popups (18pt)
-# MediaDetailFont = small font for line items in media file listings (12pt)
-# WheelFont = game titles in the wheel when logos aren't available (80pt)
-# HighScoreFont = font for the high score list in the info box (24pt)
-# InfoBoxTitleFont = large font for title text in info box displays (38pt)
-# InfoBoxFont = font for main text in info box displays (28pt)
-# InfoBoxDetailFont = small font for fine print in info box displays (16pt)
-# StatusFont = status line font (36pt)
-# CreditsFont = credits message font (42pt)
-# LaunchStatusFont = launch status messages (48pt)
-# TTHighScoreFont = font for typewriter-style high scores in DMD window (Courier New, auto sized to fit)
-#
-MenuFont = * * *
-MenuHeaderFont = * * *
-PopupFont = * * *
-PopupTitleFont = * * *
-PopupSmallerFont = * * *
-PopupDetailFont = * * *
-MediaDetailFont = * * *
-WheelFont = * * *
-HighScoreFont = * * *
-InfoBoxTitleFont = * * *
-InfoBoxFont = * * *
-InfoBoxDetailFont = * * *
-StatusFont = * * *
-CreditsFont = * * *
-LaunchStatusFont = * * *
-TTHighScoreFont = * * *
-
-# Text message colors.
-#
-# MenuHeaderColor - menu header (explanatory message at the top of a menu)
-# MenuTextColor - regular menu items
-# MenuBackgroundColor - menu background
-# MenuGroupTextColor - menu group section titles
-# PopupTextColor - popup message box main text
-# PopupBackgroundColor - popup message background
-# PopupTitleColor - popup message box titles
-# PopupSmallTextColor - popup message box small text
-# PopupDetailTextColor - popup message box detail (extra-small) text
-# MediaDetailTextColor - media detail text
-# WheelTitleColor - game title shown in the wheel when there's no icon
-# WheelTitleShadowColor - drop shadow for game titles
-# HiScoreTextColor - high score text
-# InfoBoxTextColor - game info box main text
-# InfoBoxBackgoundColor - game info box background
-# InfoBoxTitleColor - game info box titles
-# InfoBoxDetailTextColor - game info box small detail text
-# StatusLineTextColor - status line text
-# StatusLineShadowColor - status line text drop shadow
-# CreditsTextColor - coin/credit message text
-# LaunchStatusTextColor - launch status message text
-# LaunchStatusBackgroundColor - background fill color during launch
-# TTHighScoreTextColor - text color for typewriter-style high scores in DMD window
-#
-MenuHeaderColor = #FFFFFF
-MenuTextColor = #FFFFFF
-MenuBackgroundColor = #000000
-MenuGroupTextColor = #00FFFF
-PopupTextColor = #FFFFFF
-PopupBackgroundColor = #000000
-PopupTitleColor = #FFFFFF
-PopupSmallTextColor = #FFFFFF
-PopupDetailTextColor = #A0A0A0
-MediaDetailTextColor = #FFFFFF
-WheelTitleColor = #FFFFFF
-WheelTitleShadowColor = #000000
-HiScoreTextColor = #FFFFFF
-InfoBoxTextColor = #FFFFFF
-InfoBoxBackgroundColor = #000000
-InfoBoxTitleColor = #FFFFFF
-InfoBoxDetailTextColor = #C0C0C0
-StatusLineTextColor = #FFFFFF
-StatusLineShadowColor = #000000
-CreditsTextColor = #FFFFFF
-LaunchStatusTextColor = #FFFFFF
-LaunchStatusBackgroundColor = #1E1E1E
-TTHighScoreTextColor = #000000
-
-
-# Mute videos.  Turns off sound playback on all videos (playfield, 
-# backglass, DMD).  You can change this while the program is running,
-# using the "Exit" menu.  Note: this doesn't affect Table Audio
-# tracks - use TableAudio.Mute to mute those.
-Video.Mute = 0
-
-# Mute Table Audio tracks.  Turns off sound playback of Table
-# Audio tracks.
-TableAudio.Mute = 0
-
-# Master volume control for videos.  This sets the volume level
-# for all video playback, relative to the Windows system volume.
-# This is a percentage of the system volume, 0 to 100.
-#
-# You can also control the volume level for each game's videos
-# separately, via Operator Menu > Adjust Audio Volume.  The volume
-# level for each game is combined with the master volume, so a
-# change to the master volume will still affect all games, even
-# games with individual level settings.
-Video.MasterVolume = 100
-
-# Enable videos.  This allows using video media for the playfield,
-# backglass, etc when available.  If this is set to 0, still images
-# will be used instead.  You can change this within the program
-# using the "Setup" menu.
-Video.Enable = 1
-
-# Mute sounds when in attract mode.  Turns off sound playback for
-# all videos when attract mode is active.  You can also change this 
-# from the "Exit" menu.
-AttractMode.Mute = 1
-
-# Mute the sound effects for all button presses.  You can also change
-# this from the "Exit" menu.
-Buttons.Mute = 0
-
-# Mute the sound effects for auto-repeat button presses.  This
-# prevents the button sound effects from playing repeatedly when
-# you're holding down a button.
-Buttons.MuteAutoRepeat = 0
-
-# Audio volume level for the button sound effects, relative to the
-# Windows system volume setting.  This is a percentage value, from
-# 0 to 100.
-# Buttons.Volume = 100
-
-
-# Is the Exit menu enabled?  If this is true (1), pressing the Exit 
-# button when no menus or popups are shown brings up the Exit menu, 
-# which offers commands for exiting PinballY (returning to the Windows
-# desktop) and a few other miscellaneous system options.  Set this to
-# 0 to prevent the Exit menu from being displayed.
-#
-# Disabling the exit menu is useful if your pin cab is in a public
-# setting, since it prevents users from accidentally (or on purpose)
-# quitting out of PinballY and accessing the Windows desktop, shutting
-# down the system, etc.
-ExitMenu.Enabled = 1
-
-# How should the Exit button act in the Exit menu?  "Select" means that 
-# the Exit button can be used to select items in the menu, just like the
-# Start button.  "Cancel" means that it simply cancels out of the menu,
-# the same way it does in other menus.  I find it more natural for the
-# Exit button to select items in the Exit menu, because you had to press
-# the Exit button to bring up this menu in the first place, so that's
-# where your finger is poised while operating the menu.  As a result, I
-# always found PinballX's treatment of it as the Cancel button, even in
-# this context, to be irritating and wrong.  Granted, it's more 
-# consistent overall to treat it as the Cancel button, since that's 
-# how it acts everywhere else, but in my opinion this is one of those
-# "foolish consistencies" that makes things worse rather than better.
-# And even in terms of consistency, it's arguably more consistent in
-# the local context of the Exit menu to treat it as "select".  But if
-# you disagree and you prefer the old PinballX handling, just change
-# this setting to Cancel.
-#
-# Select -> treat the Exit key as a select button in an Exit menu
-#           [this is the default]
-#
-# Cancel -> Exit key simply cancels out of an Exit menu
-#
-ExitMenu.ExitKeyMode = Select
-
-# Should the Exit menu include an "Operator Menu" command?  If this
-# is true (1), the Exit menu will include a command that lets you
-# access the Operator menu, which provides commands for game setup
-# and various PinballY option settings.  
-#
-# If you have a coin door with service buttons, you might want to
-# disable this, so that the Operator Menu is only accessible via the
-# service buttons.  That will prevent guests from accidentally
-# accessing the setup options.
-ExitMenu.ShowOperatorMenu = 1
-
-#
-# Button assignments.  Each button assignment uses syntax like
-# this:
-#
-#   Button.<Name> = ...
-#
-# The button names and their meanings are listed below.  On the
-# right side of the "=", you can assign one or more keyboard keys
-# and/or joystick buttons to each function.  To map a keyboard
-# key, use this syntax:
-#
-#   Button.<Name> = keyboard A
-#
-# Each key has a name; the alphabetic and number keys simply use
-# their normal keyboard symbols, and most of the special function
-# keys use the names printed on the key: Escape, Tab, Enter, etc.
-# All of the "modified" keys (Shift, Control, Alt, Windows) come
-# in left and right versions: LShift, RShift, LControl, etc.
-#
-# To map a joystick button, use this syntax:
-#
-#   Button.<name> = joystick * 7
-#
-# That maps button 7 on any joystick.  If you have multiple
-# joysticks, and you want to tie a button to a particular joystick,
-# that gets a bit tricker.  Change the * to a "logical joystick"
-# unit number, then add a separate entry to the config like this:
-#
-#   JoystickDevice[N] = VID:PID:Product Name
-#
-# Where N is the logical joystick number you used above (you
-# should number these consecutively from 0), VID and PID are the
-# USB Vendor ID and Product ID for your joystick, and Product Name
-# is the product name string for your joystick.  I'd recommend
-# just using the * notation and ignoring all of this!
-#
-
-# Select = show menu/select current menu item.  This is normally
-# mapped to the Start button in a cab (usually the "1" key).
-Buttons.Select = keyboard 1
-
-# Launch = start current game (bypasses the menu).  This is normally
-# mapped to the Launch Ball button in a cab ("Return" key).
-Buttons.Launch = keyboard Return
-
-# Exit = exit menu, or show Exit menu.  This is normally mapped to
-# the Exit button in a cab ("Escape" key).
-Buttons.Exit = keyboard Escape
-
-# Exit Game = terminate the currently playing game.  This is normally
-# mapped to the same button as Buttons.Exit, since you usually want
-# to use the same physical button for both purposes.  You can map this
-# to a different key if you prefer, though.
-Buttons.ExitGame = keyboard Escape
-
-# Pause Game = pause the current game.  This brings the PinballY
-# window to the foreground, which has the effect in Visual Pinball
-# (and hopefully other systems) of freezing the game.  PinballY
-# presents a menu with options to resume or terminate the game.
-Buttons.PauseGame =
-
-# Next/Previous = game/menu navigation.  These are normally mapped to
-# the flipper buttons in a cab (Right/Left Shift keys).
-Buttons.Next = keyboard RShift
-Buttons.Prev = keyboard LShift
-
-# Next Page/Previous Page = next alphabetical letter group in game list.
-# These are normally mapped to the MagnaSave buttons in a cab (Right/
-# Left Control keys).
-Buttons.NextPage = keyboard RControl
-Buttons.PrevPage = keyboard LControl
-
-# Service menu buttons.  These are used to call up the internal
-# setup menu within PinballY, in analogy to the operator menus in
-# a modern pinball machine.  I recommend using the normal VPinMAME
-# mappings for these:
-#
-#   Service1 = Exit/Escape  = 7
-#   Service2 = -/Down       = 8
-#   Service3 = +/Up         = 9
-#   Service4 = Enter/Select = 0
-#
-# The Service4 "Enter" button brings up the Setup menu, which lets
-# you set global program options and set up tables.  This menus is
-# only accessible from the service buttons for the same reason that
-# the operator menus on a real pinball are only accessible from the
-# service buttons, namely that it prevents guests from messing
-# around with your configuration while still providing easy access
-# to the owner, the difference being that the owner has the key to
-# the coin door!  Once you're in the Setup menu, you can navigate
-# it with the flipper buttons just like the other menus, or you can
-# continue using the service buttons if you prefer.
-#
-# The Service1 "Exit" button cancels the current menu, if one is
-# open, but it has a special extra function outside of menus: it
-# adds a "service credit", meaning that it adds one credit to the
-# credit balance.  This feature is for the sake of simulation, as
-# the real 1990s machines have this same feature.
-#
-Buttons.Service1 = keyboard 7
-Buttons.Service2 = keyboard 8
-Buttons.Service3 = keyboard 9
-Buttons.Service4 = keyboard 0
-
-# Show the frame counter.  There's no typical cab mapping for this;
-# the default is F10.  You can also access this via the right-click 
-# menu in the window where you want to show the counter.
-Buttons.FrameCounter = keyboard F10
-
-# Toggle full-screen mode.  There's no typical cab mapping for this;
-# the default is F11.  You can also access this via the right-click 
-# menu in the window that you want to resize (each window can be
-# individually set to full screen or windowed mode).
-Buttons.FullScreen = keyboard F11
-
-# Rotate the display 90 degrees.  There's no typical cab mapping for 
-# this; the default is the keypad "*" key ("Multiply").  You can also
-# access this via the right-click menu in the window you want to
-# rotate (each window can be individually rotated).
-Buttons.RotateMonitor = keyboard Multiply
-
-# Show game information.  This pops up a box with information on the
-# game, including historical information and statistics on usage on
-# your cab.  Some cab builders include dedicated buttons for extra
-# "front end" functions like this, but you can also access this
-# feature from the main menu, so a dedicated button is optional.
-# If you have any otherwise unused buttons (such as an "Extra Ball"
-# or "Fire" button), you can map that to this function if you wish.
-# The default is the "2" key, which is normally used for the Extra
-# Ball button.
-Buttons.Information = keyboard 2
-
-# Show the instruction card for the current game.  This displays
-# an image of the original instruction card from the game's apron.
-# Some cab builders include dedicated buttons for extra "front end"
-# functions like this, but you can also access this feature from
-# the main menu, so a dedicated button is optional.  You can map
-# any otherwise unused button here if you wish (e.g., an "Extra
-# Ball" or "Fire" button). 
-Buttons.Instructions = keyboard I
-
-# Options settings button.  This button brings up the Options
-# dialog.  There's no standard pin cab button for this command;
-# you can assign it to any otherwise unused button if you have
-# extra buttons on your cab for miscellaneous special functions.
-Buttons.Settings = keyboard O
-
-# Coin door button.  Some pin cab builders include a switch that
-# senses the position of the coin door like on a real machine, since
-# that information is useful to VPinMAME and other simulators.  
-# PinballY doesn't current use this button for anything, but if you
-# do have a coin door switch in your cab, you can provide the key
-# mapping here in case it becomes useful in PinballY in the future.
-# For VPinMAME compatibility, this is normally assigned to the END
-# key.
-Buttons.CoinDoor = keyboard END
-
-# Should new joystick button assignments be tied to individual
-# devices (1) or assigned generically (0)?  "Generic" means that
-# joystick button assignments aren't tied to specific devices,
-# so pressing the same button on any joystick will trigger the
-# command.  This doesn't affect any existing key assignments; it
-# only determines how new button assignments are handled in the
-# Options dialog.
-RememberJSButtonSource = 0
-
-
-# Status line messages.  These messages are displayed in continuous
-# rotation in the status area at the bottom of the screen.  Use "|" 
-# to separate messages.  Use "||" to insert a "|" into a message.
-# If you want a blank message, use a single space character as the
-# message text for that slot.  For example, "first| |last" will show
-# "first", then a blank message, then "last", then repeat.
-#
-# The following substitution variables can be used within a message
-# insert special text:
-#
-#   [Game.Title]   - title of currently selected game
-#   [Game.Manuf]   - manufacturer of current game
-#   [Game.Year]    - release year of current game
-#   [Game.System]  - system of current game (Visual Pinball, etc)
-#   [Filter.Title] - current filter name ("All Tables", "70s Tables")
-#   [Filter.Count] - number of games in the current filter set
-#   [Credits]      - number of "credits" from inserted coins
-#   [lb]           - literal left square bracket ("[")
-#   [rb]           - literal right square bracket ("]")
-#
-# There's a special form for grammatical agreement in number for
-# the Filter.Count and Credits fields.  You can create a variable
-# singular/plural form like this: {Filter.Count:Table:Tables:Tablez}.  
-# The word after the first colon is used as the expansion if the 
-# count is 1, so this gives you the singular form.  The word after 
-# the second colon is selected if the count is greater than one.  
-# The word after the third colon is used if the count is zero.
-# The third "zero" variation is optional; the plural form is used 
-# if it's not specified.  So {Filter.Count:Table:Tables:Tablez} 
-# expands to "Table" if the filter count is 1, "Tables" if it's
-# greater than 1, or "Tablez" if it's 0.  In English, you only
-# need the first two for grammatical agreement, since zero is
-# grammatically plural in English ("0 things").
-#
-UpperStatus.Messages = Welcome to PinballY!|[Filter.Title] ([Filter.Count] [Filter.Count:Match:Matches])
-LowerStatus.Messages = Free Play|Press Start|[Game.Title] ([Game.Manuf], [Game.Year])
-
-# Status line enable/disable.  Setting this to 0 disables the
-# status line display entirely.
-StatusLine.Enable = 1
-
-# Status line update times, in millseconds.  These set the time
-# intervals for rotating messages in the status lines.  Using
-# slightly different intervals will make the two messages switch
-# out of sync with each other, at apparently random different
-# times, which creates a more pleasing effect than having them
-# always update together.
-UpperStatus.UpdateTime = 2513
-LowerStatus.UpdateTime = 2233
-
-# Game Wheel auto-repeat rate.  When you press and hold one of
-# the wheel navigation buttons (Next, Previous, Next Page,
-# Previous Page), the button auto-repeats as long as you hold
-# it down, so that you can rapidly step through games on the
-# wheel.  This controls the rate of the repeats.
-#
-# By default, if you leave this empty, the wheel button repeat
-# rate is simply the same as the Windows keyboard repeat rate.
-# You can change this to a different rate here.  You can also
-# use this to set up a custom speed "ramp" that gradually
-# increases or decreases the speed the longer you hold down
-# the button.
-#
-# Specify the repeat rate as a list of timing entries separated
-# by commas.  Each entry is the time between repeats for that
-# "step" in the list.  When you press one of the navigation
-# buttons, the wheel will immediately turn one game (or page)
-# in that direction.  It'll then wait for the first time step
-# in this list and turn one more time, then wait for the second
-# time step and turn again, and so on.  The last step in the
-# list is then repeated for as long as you hold down the
-# button.
-#
-# Each time step is simply a number of milliseconds, but you
-# can say so explicitly with the units "ms", as in 250ms.  You
-# can also express the time in seconds if you prefer by using
-# the unit "s", as in 0.25s.
-#
-# As a really simple example, this sets up a fixed repeat rate
-# that switches games every 1/4 second (250 milliseconds):
-#
-#  wheel.AutoRepeatRate = 250ms
-#
-# PC keyboards usually have a slight delay before auto-repeat
-# kicks in.  You can achieve that by listing two time steps in
-# the repeat rate.  The first step says how long to wait before
-# the first repeat, and the second step says how long to wait
-# between subsequent repeats.  For example, if you want to
-# wait half a second before the first repeat and then repeat
-# every 1/10 of a second, you could write this:
-#
-#  wheel.AutoRepeatRate = 500ms, 100ms
-#
-# You can get even more elaborate.  Say you want the repeat
-# rate to start slow and then gradually speed up the longer
-# you hold down the button.  Let's start at 500ms for the
-# first repeat, and then gradually speed up over the next
-# several repeats until we get to 100ms between repeats:
-#
-#  wheel.AutoRepeatRate = 500ms, 400ms, 300ms, 200ms, 100ms
-#
-# The last time listed is applied to all subsequent repeats
-# after reaching that point, so the instructions above will
-# continue repeating at 100ms intervals as long as you hold
-# down the button.
-#
-# One more detail: for each time item, you can optionally
-# specify the number of times to repeat that interval, by
-# adding an asterisk (*) and the number of repeats:
-#
-#  wheel.AutoRepeatRate = 500ms*4, 100ms
-#
-# That performs the first four repeats at 500ms intervals,
-# then speeds up to 100ms intervals after that.
-#
-# If you leave this blank, PinballY uses your keyboard auto-
-# repeat rate, as you have it currently set up in the Windows
-# control panels.  You can also use those time settings
-# explicitly using the special terms KbRate and and KbDelay
-# in the time list.  KbDelay is the initial delay time before
-# the first repeat as set in your Windows settings, and KbRate
-# is the repeat rate after the initial delay.  PinballY's
-# default settings are thus equivalent to:
-#
-#  wheel.AutoRepeatRate = KbDelay, KbRate
-#
-Wheel.AutoRepeatRate = 
-
-
-# Wheel sizing and position. These variable adjust the sizing
-# and position of the wheel to get the layout you prefer.
-# 
-# The screen space for the wheel is in D3D space which makes
-# (0,0) is the middle of the window and (-0.5,0.5) at the top
-# left. The wheel is drawn as a circle with the center (window
-# horizontal center) at Wheel.YCenter.
-#
-#  (-0.5, 0.5) ------ ( 0.0, 0.5) ------ ( 0.5, 0.5)
-#       |                  |                 |
-#       |                  |                 |
-#       |      -x,+y       |     +x,+y       |
-#       |                  |                 |
-#  (-0.5, 0.0) ------ ( 0.0, 0.0) ------ ( 0.5, 0.0)
-#       |                  |                 |
-#       |                  |                 |
-#       |      -x,-y       |     +x,-y       |
-#       |                  |                 |
-#  (-0.5,-0.5) ------ ( 0.0,-0.5) ------ ( 0.5,-0.5)
-#
-#
-# XCenter: Horizontal center of the wheel circle.
-#
-# YCenter: Vertical center of the wheel circle.
-#
-# Radius: The radius of the circle the wheel is laid out on.
-#
-# Angle: Angle between games on the wheel circle.
-# 
-<<<<<<< HEAD
-# RotateImages: Whether game images should be rotated to match their wheel position
-#
-Wheel.YCenter = -0.803645833
-Wheel.Radius = 0.4760416667
-Wheel.Angle = 0.25
-Wheel.RotateImages = 0
-=======
-# OffsetAngle: Starting angle of the wheel in radians
-
-Wheel.YCenter = -0.803645833
-Wheel.Radius = 0.4760416667
-Wheel.Angle = 0.25
-Wheel.OffsetAngle = 0.0
->>>>>>> 27591217
-
-#
-# ImageWidth: Width of selected wheel image. The wheel images
-# are stretched/shrunk to match this height when displayed on the
-# wheel.
-Wheel.ImageWidth = 0.14
-
-#
-# YSelected: Vertical location to place the currently selected
-# wheel image when idle (not animating).
-Wheel.YSelected = -0.07135
-
-# XSelected: Horizontal location to place the currently selected
-# wheel image when idle (not animating).
-Wheel.XSelected = 0
-
-# Enable the wheel underlay?  The underlay is an image that's 
-# displayed displayed near the bottom of the screen, in the area 
-# where the next/previous game icons are shown.  
-Underlay.Enable = 1
-
-# Wheel underlay sizing.  These variables let you adjust the 
-# sizing to get the layout effect you prefer.
-#
-# The sizes are given as percentages of the window's height.  This
-# makes them adapt automatically to different window layouts.
-#
-# Height: the display height of the underlay image.  The image in 
-# the file is stretched or shrunk vertically to match this height.
-#
-# Y Offset: the distance from the bottom of the screen to the bottom
-# of the image.  The underlay is normally shown at the very bottom
-# of the window, so this is usually zero.
-#
-# Max Width: the maximum width of the image.  Normally, the image
-# is stretched horizontally to exactly fill the window's width.
-# This lets you limit the stretch.  Note that this is a percentage
-# of the window's HEIGHT, even though we're talking about limiting
-# the width.  The main reason you'd want to set a maximum width is
-# to prevent the image from getting stretched out to ridiculously
-# skinny proportions if your main monitor is oriented in the
-# "landscape" mode typically used for desktop PCs, rather than the
-# "portrait" mode that most pin cabs use.  The default is simply a
-# very high percentage that we won't ever reach in practice, so
-# it effectively means there's no maximum, equivalent to always
-# letting the default full-width scaling apply.
-#
-Underlay.Height = 20.7292%
-Underlay.YOffset = 0%
-Underlay.MaxWidth = 1000%
-
-
-# Attract mode enabled
-AttractMode.Enabled = true
-
-# Attract mode idle time, in seconds.  Attract mode kicks in
-# after there hasn't been any button input for this long.
-AttractMode.IdleTime = 180
-
-# Attract mode game switch time, in seconds.  When attract mode is
-# active, it automatically switches to a new game selection after
-# this interval.
-AttractMode.SwitchTime = 10
-
-# Attract mode status messages.  The normal status lines are hidden
-# during attract mode and replaced with this message cycle.
-AttractMode.StatusLine.Messages = Welcome to PinballY!|Free Play|Press a button to continue| |
-AttractMode.StatusLine.UpdateTime = 1000
-
-# Hide wheel images while in attract mode.  Wheel images can defeat
-# the screen saver aspect of attract mode, since some people use
-# images with very uniform background areas.  Hiding them helps
-# avoid overly static images in those areas of the display.
-AttractMode.HideWheelImages = true
-
-# Hide the Game Info Box while in attract mode.  Like the wheel
-# icons, the Info Box is usually undesirable in attract mode
-# because it's such a static graphic that it could cause burn-in
-# on susceptible displays if displayed continuously for long
-# periods.
-AttractMode.HideInfoBox = true
-
-# Game timeout, in seconds.  If this is set to a non-zero value,
-# the system will automatically terminate a running game when there 
-# hasn't been any keyboard, joystick, or mouse input for this length 
-# of time.  This lets the system return to the main menu and enter
-# attract mode if you leave a game running while away from the
-# machine for a while.  Set to zero to disable this feature.
-GameTimeout = 300
-
-
-# Wheel "Paging" navigation mode.  This controls how the Next Page
-# and Previous Page buttons treat titles that start with digits or
-# non-aphabetic symbols.  The Next/Previous Page buttons let you
-# scroll quickly through games by first letter - if you're on
-# Aladdin's Castle, and you press Next Page, you'll jump straight
-# to the first game whose title starts with "B" (or whichever
-# letter is next if there are no "B" games).  But what happens
-# when you get to "Z" and press Next Page?  You can choose how
-# games with titles like "2001" and "300" are handled:
-#
-#  Default - treat every non-alphabetic character as its own
-#      page group: 2001 is in the "2" group and 300 is in
-#      the "3" group, so pressing Next Page from Zip-A-Doo
-#      goes to 2001, thence to 300, thence to Aladdin's Castle.
-#
-#  AlphaNumSym - treat all games starting with digits as one
-#      group, and all games starting with symbols as a second
-#      single group.  So Zip-A-Doo -> 2001 -> Aladdin's Castle.
-#
-#  AlphaOnly - skip games starting with digits or symbols
-#      entirely, so Zip-A-Doo -> Aladdin's Castle
-#
-GameList.PagingMode = Default
-
-
-# Hide unconfigured games from the wheel list.  An unconfigured game
-# represents a table file that PinballY found in the Tables folder for
-# a system without any matching bibliographic data.  Normally, these
-# are shown in the main wheel list, mixed in with configured games.
-# You can easily recognize an unconfigured game because it'll be shown
-# with default background images, and its raw filename will appear in
-# place of a title.
-#
-# The point of showing unconfigured games alongside games whose details
-# have already been entered is to make it easier to identify games that
-# require your attention to complete their setup.  It also lets you
-# launch a table file even if you haven't set up its details yet.  To
-# set up an unconfigured game, select "Game Setup" from the main menu.
-#
-# If you prefer NOT to include unconfigured games in the regular wheel
-# listings, set this variable to true (1).  You'll still be able to
-# view any unconfigured table files at any time by selecting "Show 
-# Unconfigured Games" from the Operator Menu; that command will filter
-# the game list so that ONLY the unconfigured games are showing.
-GameList.HideUnconfigured = 0
-
-# Last selected game and filter.  These are updated automatically
-# by the program so that we can come back to the same wheel selection
-# as in the last session.
-GameList.CurrentGame = 
-GameList.CurrentFilter = All
-
-
-# Media capture setup.  The Game Setup menu lets you capture screen
-# shots of a running game to use as the background images displayed
-# in the menu system.  The system automatically uses your PinballY
-# window layout as a proxy for the running game's window layout, so
-# there's no need to configure the game window layout separately.
-# The only thing you have to configure here is the timing of the
-# capture process, and in some cases the audio capture device.
-#
-# The first parameter selects the audio capture device.  An audio
-# capture device is required to capture the audio portion when
-# recording screen captures; it's not needed if you just want to
-# capture still screen shots or silent videos.  The capture device
-# is a virtual Windows device that reads back the sound playing
-# through your sound card's Line Out port.  You should find this
-# device listed in your Windows Sound control panel under the
-# Recording tab.  The device is commonly called "Stereo Mix" or
-# some variation containing those words, but not always; the
-# exact name is up to your sound card manufacturer.  Note that
-# the Microphone or Line In inputs won't usually work for screen
-# captures because they record from the physical line inputs; for
-# screen capture recording, you need the "fake" device that reads
-# back the Line Out audio.
-#
-# By default, if you leave this setting blank, PinballY will
-# search through the list of all attached audio input devices for
-# one containing the words "Stereo Mix" in the name.  That works
-# on many systems, particularly with US localization, but doesn't
-# work if your sound card manufacturer happened to choose a 
-# different name for their equivalent of this device, OR if your
-# system has a non-English localization, in which case the name
-# of the device will probably be translated to your language.
-# So if PinballY complains that no audio capture device is
-# present when you try to do a capture with audio, you can fill
-# in the correct name here.
-#
-Capture.AudioDevice =
-
-
-# The rest of the capture parameters control the timing of the
-# capture process.
-#
-# The first timing parameter is how long to wait for the game to
-# start up.  You'll want to give it enough time to enter "Attract
-# Mode" in the game, where it's ready to begin a game.  That is,
-# long enough to load into VP (or whatever system) and go through
-# the game's ROM startup/test process.  The actual ROM startup
-# time varies a lot by game, so adjust this as needed if you
-# encounter games that aren't ready in time.  The delay time is
-# given in seconds.
-Capture.StartupDelay = 10
-
-# Manual start/stop buttons.  For media items set to manual
-# start or manual stop, the capture starts when you press this
-# button or button combination.  This can be one of the following:
-#
-#   flippers      press both flipper buttons (the buttons 
-                  assigned to the "Next" + "Previous" commands)
-#
-#   magnasave     press both Magna Save buttons ("Next Page" +
-#                 "Previous Page")
-#
-#   launch        the button assigned to the Launch command
-#
-#   info          the button assigned to the Info command
-#
-#   instructions  the button assigned to the Instructions command
-#
-Capture.ManualStartStopButton = flippers
-
-# Each time a capture is started, we show a message by default
-# explaining how the PinballY window layout determines the screen
-# capture area.  The message offers an option to skip the message
-# on future captures.  This variable indicates that the user has
-# chosen the "skip" option.
-Capture.SkipLayoutMessage = 0
-
-# Capture timing for individual media types. 
-#
-# For each media type, you can select MANUAL or AUTO capturing:
-#
-# * AUTO means that the capture happens automatically as soon as
-# the media type's turn comes up.  If you set everything to AUTO,
-# the capture will proceed as a wholly automatic process without
-# any action on your part.  
-# 
-# * MANUAL means that you have to press a button combination to 
-# start and/or stop the capture for that media type.  This allows
-# you to control the exact starting point and/or duration of the 
-# capture for that item.
-#
-# All media types let you set the START time to AUTO or MANUAL.
-# An automatic start time makes the capture for that item start
-# as soon as that item is reached in the capture process.  For
-# image types, that's the only timing needed.  For video and
-# audio types, you can also set the STOP mode to AUTO or MANUAL.
-# AUTO STOP mode means that the capture proceeds for the duration
-# set by the TIME value for that type (in seconds), and then
-# automatically stops.  MANUAL STOP means that the capture keeps
-# going until you press the key combination to end that item.
-#
-# During the capture process, a status window appears that shows
-# you the current item being captured, and prompts you to press
-# the manual keys when necessary to start or stop the current
-# item.
-#
-# Note that TIME values are ignored if STOP is set to MANUAL.
-#
-
-Capture.PlayfieldImage.Start = auto
-
-Capture.PlayfieldVideo.Start = auto
-Capture.PlayfieldVideo.Stop = auto
-Capture.PlayfieldVideo.Time = 31
-
-Capture.PlayfieldAudio.Start = auto
-Capture.PlayfieldAudio.Stop = manual
-Capture.PlayfieldAudio.Time = 32
-
-Capture.BackglassImage.Start = manual
-
-Capture.BackglassVideo.Start = manual
-Capture.BackglassVideo.Stop = auto
-Capture.BackglassVideo.Time = 33
-
-Capture.DMDImage.Start = auto
-
-Capture.DMDVideo.Start = manual
-Capture.DMDVideo.Stop = manual
-Capture.DMDVideo.Time = 34
-
-Capture.TopperImage.Start = manual
-
-Capture.TopperVideo.Start = auto
-Capture.TopperVideo.Stop = auto
-Capture.TopperVideo.Time = 35
-
-# Two-pass capture.  Normally, when capturing screen-shot video,
-# we capture and encode (compress) the video in real time.  This
-# requires a fairly fast CPU; slower machines might not be able
-# to do the compression work quickly enough to keep up with the
-# live video frame rate, so captured videos might have too many
-# dropped frames, which will manifest see as momentary freezes 
-# when the video is played back.  If your captured videos look
-# choppy, try setting this to 1 to enable two-pass recording.
-# In two-pass mode, we initially capture the video without any
-# compression; even slower machines can usually handle this
-# without dropping frames.  We then convert the captured video
-# to a compressed format.  This takes long than doing it all
-# in one operation, but it should produce smoother videos if
-# your single-pass captures look too choppy.
-Capture.TwoPassEncoding = 0
-
-# Ffmpeg video codec settings for the first pass of a two-pass
-# capture.  If this is missing or empty, PinballY uses a default
-# video encoding that does little or no compression.  On some
-# systems, it might actually be faster to use slightly more
-# compression, since uncompressed video files are so large that
-# the time it takes to write them to disk can become a
-# bottleneck.  This option lets you experiment to find
-# settings that work best on your system.
-Capture.VideoCodecPass1 =
-
-
-# Folder for temporary files created during capture.  If this
-# is blank or missing, temp files will be created in the same
-# folder as the target media files.  This is used for the
-# output of the first pass of a two-pass capture.  You might
-# want to specify a folder here if you have a drive with a
-# lot of free space, or a drive that's especially fast, for
-# example.
-Capture.TempFolder =
-
-# Captured video resolution limit.  By default, videos created
-# using the screen capture function have exactly the same pixel
-# dimensions as the window area being captured.  However, if you
-# have a 4K monitor or another large-format computer monitor, you
-# might find that the full-resolution videos are too taxing for
-# your system to play back smoothly, especially if you have an
-# older or lower-end system.  This option lets you limit the
-# resolution of captured videos to a more manageable size that
-# your system will be able to play back more smoothly.  Possible
-# settings are:
-#
-#   none = no limit; the full native resolution will be used
-#          (this is the default setting)
-#
-#   hd   = limit to HD resolution, 1920x1080 pixels
-#
-# Note that this only sets an upper limit on resolution.  When
-# the source window is smaller than this limit, it'll still be
-# captured at the smaller native resolution.  So if you have a
-# 4K playfield monitor and a sub-HD backglass monitor, setting
-# an HD limit will only affect the playfield videos.
-#
-Capture.VideoResolutionLimit = none
-
-
-# Coin slot pricing.  This is just a novelty feature for the sake
-# of its entertainment value, as we don't have any real practical
-# use for coins or credits.  We do deduct one credit for each game
-# launch, but we don't require credits to launch - we'll launch a
-# game even if the balance is zero.  But if we wanted to implement
-# a "real" coin system, we wouldn't want to deduct credits when
-# you merely launch a game from the menu; we'd instead want to
-# transfer credits from the menu system to the games themselves,
-# and then have the tables deduct credits on each play.  We don't
-# have any way to transfer credits like that, so the use of coins
-# in the menu is purely for the novelty value.
-#
-# If you want to disable this feature, simply omit the button
-# assignments below, which will prevent any coin recognition.
-#
-# If you want to enable coin recognition, the first step is to set
-# up your coin slot keyboard mappings.  If you have physical coin 
-# slots with "coin mechs" installed, you'll want to set them up 
-# for use with VP anyway, so it's a small extra step to enable 
-# them here.  Simply list the keyboard keys or joystick buttons 
-# that you've wired your coin slot switches to below, in the 
-# Buttons.CoinN variable settings.  
-#
-# The standard button assignments are dictated by VPinMAME, which
-# uses the following fixed key assignments:
-#
-#  "3" key -> first/left slot in a 2-slot coin door
-#  "4" key -> second/middle slot, not used in a 2-slot door
-#  "5" key -> third/right slot in a 2-slot door
-#  "6" key -> fourth slot, or dollar bill acceptor in a US 2-coin door
-#
-Buttons.Coin1 = keyboard 3
-Buttons.Coin2 = keyboard 4
-Buttons.Coin3 = keyboard 5
-Buttons.Coin4 = keyboard 6
-
-# Now set the coin denomination for each slot.  The currency unit
-# is whatever you want it to be.  In the US, you can use dollars,
-# so .25 would represent a quarter.  But you could just as well 
-# denominate this in Euros, Pounds, or arcade tokens.  When you
-# insert a coin in one of the slots, PinballY will add the
-# declared coin value for that slot to a running total "coin
-# balance" it keeps internally.
-Coin1.Value = .25
-Coin2.Value = .25
-Coin3.Value = .25
-Coin4.Value = 1.00
-
-# Finally, set the relationship between coin values and "credits".
-# We use "credit" in the usual pinball sense of the word, where a
-# credit gives you one play.  The UI reports everything in terms 
-# of credits. 
-#
-# Most pinballs from the 90s and later have pricing where you get
-# bonus credits for more coins, such as "one credit for 50 cents,
-# 3 credits for $1".  To allow for this kind of pricing model, we
-# let you list multiple coin value levels, and the corresponding
-# number of credits.  You can enter as many of these levels as
-# you like.  Each level is specified with an entry of the form
-# <coin-value> <credits>.  For example:
-#
-#    .50 1
-#
-# That means that .50 currency units (Coin.Value units) gives you
-# one credit.  List any number of these levels that you like, in
-# ascending order, separated by commas.  The default setting sets
-# up the typical modern US "50/75/$1" pricing, which is to say, 50 
-# cents for one credit, 75 cents for two credits, $1 for three. 
-# When we reach the end of the list, we simply start over, so in 
-# our .50/.75/$1 example, inserting a fifth quarter takes you
-# back to the .50/credit point.  
-#
-# Fractional credits can be used, expressed as floating point
-# values:  e.g., 0.5 means a half credit.  You should only use
-# halves and quarters for the sake of nice display formatting,
-# as we can show 1/2, 1/4, and 3/4 as fractions in the UI;
-# other fractions will be displayed less nicely as decimal
-# values (e.g., if for some reason you want 1/6 credits, it
-# would be displayed as .166667).
-#
-# The program keeps an internal counter of the total coin value
-# inserted so far, and translates to credits accordingly.  The
-# coin counter resets whenever the player launches a new game
-# or exits, but the last credit balance is retained across
-# sessions.  The program deducts one credit on each launch, if
-# any credits are available, just to maintain the pretense that
-# the credits are actually used for something.
-#
-# Sample pricing models:
-#
-# US 25 cents/play: .25 1
-# US 50 cents/play: .25 .5, .50 1
-# US 50c/75c/$1:    .25 .5, .50 1, .75 2, 1.00 3
-# US 3 for $1:      .25 .5, .50 1, .75 1.5, 1.00 3
-# US 75c/$2 x 3:    .75 1, 2.00 3
-# US 50c/$2 x 5:    .25 .5, .50 1, .75 1.5, 1.00 2, 1.25 2.5, 1.50 3, 1.75 3.5, 2.00 5
-# 
-PricingModel = .25 .5, .50 1, .75 2, 1.00 3
-
-# Maximum credit balance.  Zero means there's no maximum.
-MaxCreditBalance = 10
-
-# Current credit balance.  The program automatically saves the
-# credit balance across sessions here.
-CreditBalance = 0
-
-
-# Hide the Windows taskbar while a game is running.  If you're using
-# full-screen windows, the Windows taskbar normally hides itself so
-# that PinballY, Visual Pinball, and other pinball software can use
-# the entire screen for the game display.  However, the taskbar might
-# still pop up when launching or exiting a game, which isn't very
-# nice cosmetically.  If you wish, PinballY can explicitly hide the
-# taskbar while a game is running, which should eliminate the
-# brief appearances.
-HideTaskbarDuringGame = 1
-
-# Keep selected windows open while running games.  The windows
-# listed here will continue showing videos or graphics while games
-# are running.  Windows NOT listed here will be blanked to a simple
-# black background while games are running, on the assumption that
-# the game will want to take over the corresponding display area.
-# 
-# List the windows to keep open here, separated by spaces.  The
-# window IDs are:
-#
-#   bg       = backglass
-#   dmd      = DMD score area
-#   realdmd  = real DMD device
-#   topper   = topper window
-#   instcard = instruction card window
-#
-# Note that "realdmd" is a bit different from the others in that
-# it refers to the real DMD device rather than to a window.  But
-# the principle is the same: if the real DMD is included here,
-# we'll continue to show our image/video media on the real DMD
-# device while games are running.  That will normally prevent the
-# game from being able to access the device, since most of these
-# devices only allow one program to access them at a time.
-#
-ShowWindowsWhileRunning = 
-
-
-#
-# Pinball systems.  Each system is specified via a set of "System<n>" 
-# variables, explained below.  The "<n>" is just an arbitrary number to 
-# identify the system within the configuration ("System1", "System2",
-# etc).
-#
-#
-# SystemN = Display Name
-# This is the name displayed in the UI for this system.
-#
-# SystemN.MediaDir = subfolder
-# The subfolder name to use for media files for this system's games.
-# Media files are the images, videos, and sounds for the tables:
-# the playfield images and backglass videos and so on.  Use only
-# the subfolder name here, such as "Visual Pinball" - this is
-# combined with the MediaPath variable to form the full path, so
-# you only need the subfolder name here.  If you omit this, the
-# display name of the system is used by default, as defined
-# by the SystemN=xxx variable.
-#
-# SystemN.DatabaseDir = subfolder
-# The subfolder name to use for the XML files that list the games
-# for this system.  EACH SYSTEM MUST HAVE ITS OWN SEPARATE FOLDER
-# THAT ISN'T SHARED BY ANY OTHER SYSTEMS, since this is how the
-# program tells which system to use to launch each game.  If you
-# omit this variable, the display name of the system (as defined 
-# by the SystemN=xxx variable) is used as the folder name.
-#
-# SystemN.Enabled = true|false
-# Specifies whether this game's systems appear in the UI.  The
-# system's XML database files will simply be ignored if the system 
-# is marked as disabled.  This defaults to true if omitted.
-#
-# SystemN.Class = system type:  type of system.  Set this to one
-# of the following:
-#
-#   VPX    - Visual Pinball 10
-#   VP     - Visual Pinball 9 or earlier
-#   FP     - Future Pinball
-#   STEAM  - Steam-based program (Pinball Arcade, Pinball FX2, etc)
-#   Other  - Any other system [this is the default]
-#
-# Omit it for other systems.  If you set this, it lets PinballY use
-# its special knowledge of VP or FP for this system's games.  It also
-# lets PinballY supply defaults for some settings, so that you don't
-# have to set up as much explicitly.
-#
-# SystemN.Exe = application executable (.exe) file with full path
-# This is the executable that we launch when the user starts a table
-# for this system.  In most cases, you should simply specify the
-# full path and .exe file name.  Alternatively, you let PinballY
-# find the executable based on the registry settings for the target
-# system:
-#
-# - If you omit this entirely, and there's a DefExt setting for
-#   this system, PinballY will use the program registered for that
-#   file type.
-#
-# - If you use a filename with no path (e.g., VPinball995.exe),
-#   PinballY will look for the registered program for the filename
-#   extension given in DefExt for this system.  It will then combine
-#   the PATH portion of that program with the filename you specified.
-#   This is convenient if you have multiple versions of VP installed,
-#   as long as you installed them all in the same folder, since it
-#   looks up the folder path automatically.
-#
-# - If you set this to [STEAM] (with the square brackets), PinballY
-#   will look in the registry for the installed Steam application,
-#   and use that if found.
-#
-#
-# SystemN.Parameters = command-line parameters for launching games
-# This is a template for the command line sent to the EXE at launch.  
-# You can use the following substitution variables in the string:
-#
-#   [TABLEPATH] = the path from SystemN.TablePath 
-#   [TABLEFILE] = the filename of the table being launched
-#   [LB]        = a literal left square bracket, [
-#   [RB]        = a literal right square bracket, ]
-#
-# SystemN.Environment = environment variables to pass to the program
-# This is a list of NAME=VALUE pairs, separated by semicolons (;).
-# These values are merged into the parent environment that PinballY
-# inherited from the Windows desktop when it was initially launched.
-# Some game programs (such as Pinball Arcade) depend upon receiving
-# additional information via the environment rather than through the
-# normal command-line parameters.
-#
-#
-# SystemN.ShowWindow = initial window mode for launched game
-# This specifies how the game program's window is initially opened.
-# Use one of the following values:
-#
-#   SW_SHOW          - shows the window normally
-#   SW_SHOWMINIMIZED - shows the window minimized to the task bar
-#   SW_HIDE          - hides the window
-#
-# Visual Pinball and Future Pinball work best with SW_SHOWMINIMIZED,
-# because these programs show their "editor" windows initially, and
-# you don't usually want to see those at all when playing.  Most
-# other programs work best with SW_SHOW, which is the default.
-# (You can actually use any of the internal Windows SW_SHOWxxx
-# constant names here, which you can find in the Windows SDK
-# documentation if you're that interested.  But the ones listed
-# above should handle all of the known systems, so we're not
-# listing the others here for the sake of brevity.)
-#
-#
-# SystemN.Process = process name to monitor (XXX.EXE, with no path)
-# This is mostly for games that run through Steam.  To run a Steam
-# game, the application we launch via SystemN.Exe is STEAM.EXE, but
-# that in turn launches a second executable that actually runs the
-# game session.  That second exe is the one that we have to monitor
-# for shutdown, and the one that we have to close if the user wants
-# to exit back to PinballY.  Specify just the exe name here, without
-# any path prefix.
-#
-# SystemN.TerminateBy = termination mode
-# This specifies how PinballY should terminate the game program when
-# you press the Exit Game button.  The possible settings are:
-#
-#   CloseWindow: this is the default.  PinballY will simply close all
-#   of the game program's windows.  Most programs will exit on their
-#   own when their windows are closed.  This is considered the safest
-#   approach to ending a program, since it allows the program to save
-#   files and clean up any system resources it's using before it exits.
-#
-#   KillProcess: asks Windows to terminate the process without the
-#   program's cooperation.  This is what Task Manager uses when you
-#   tell it to end a process.  This doesn't give the program a chance
-#   to save files or release resources, so in some cases it can create
-#   system stability problems, by leaving some system resources (such
-#   as files or devices) locked or in otherwise dubious states.  This
-#   should only be used if CloseWindow doesn't work reliably for this
-#   system.
-#
-# SystemN.TablePath = full path to the folder where you store the
-# table files for the system, such as Visual Pinball's .vpt files.
-# If you specify a relative path (with no X:\ drive spec), the path
-# is relative to the .EXE folder for the system.  This means you
-# can simply set this to "Tables" for the standard VP setup, for
-# example, without specifying the full path.  Use "." (a single
-# period) to specify folder itself.  You can simply omit this for
-# a system like The Pinball Arcade that doesn't use table files.
-#
-# SystemN.DefExt = default filename extension ("." suffix) for table files
-# The launcher will add this to the table filenames in the table database 
-# if necessary when generating the command line parameters.  You can
-# simply omit this for a system like The Pinball Arcade that doesn't use 
-# external table files.
-#
-# SystemN.StartupKeys = key sequence to send at startup
-# This is designed especially for The Pinball Arcade, but could be used for
-# any other game systems where the game itself has a startup menu that has
-# to be navigated before play can begin.  TPA really complicates things in
-# this regard because it has its own table menu: we have to navigate through
-# its table menu to pick out the game that the user already selected from
-# our table menu!  It's ridiculous, but TPA doesn't have a way to launch
-# a particular game externally; it can only reach a game through its UI.
-# So this option provides a way to automate that initial menu navigation.
-# The StartupKeys entry is a list of keystrokes to send, separated by
-# spaces.  You can use the following key names:
-#
-#   Up Down Left Right   [the arrow keys]
-#   A through Z, 0 through 9  [letter and number keys]
-#   LShift RShift LAlt RAlt LCtrl RCtrl  [shift/alt/control keys]
-#   CapsLock NumLock
-#   F1 through F12  [top-row function keys]
-#   Dash Plus Backslash LBracket RBracket Comma Period Slash Colon Quote
-#   Esc Tab Space Backspace
-#
-# In addition, the following special sequences can be used:
-#
-#   {comment} - everything between curly braces is ignored
-#
-#   [click] or [rclick] - send a left or right mouse click.  By default,
-#   this clicks at the current mouse position, wherever that is.  You
-#   can also specify a target window to click in, which positions the
-#   mouse at the center of the target window just before clicking:
-#   [click playfield], [click backglass], [click dmd], or [click topper].
-#
-#   [pace M] - set the pace in milliseconds.  The simulated keystrokes
-#   after this point will be paced with a delay of M milliseconds
-#   between keys.  This can be used if the receiver program doesn't
-#   respond quickly enough to handle keys sent at full speed.
-#
-#   [pause N]  - pause for N seconds
-#
-#   [gridpos Down Right]  - send the Down Arrow and Right Arrow keys
-#   enough times to move to the grid position given by the gridPos
-#   entry for the game in the game database.  Make sure that the 
-#   key sequence leading up to this point sets things up so that the
-#   upper left icon (row 1, column 1) is selected, since the [gridpos]
-#   element determines how many Down and Right keys to send based on
-#   the assumption that we're starting from the upper left.
-#
-# For a system that requires a mouse click in its main window at startup
-# to establish focus, use a StartupKeys string like this: [click playfield]
-#
-# SystemN.DOFTitlePrefix = prefix used in DOF table entries for this system
-# The DOF table database uses prefixes in the game title to distinguish
-# games that exist in multiple systems.  The DOF database considers VP to
-# be the default system, so VP has no prefix.  Future Pinball uses "FP",
-# PinballFX2 and FX3 use "FX2" and "FX3" respectively.
-#
-# SystemN.NVRAMPath = path to this system's "non-volatile RAM" files.  We
-# use these files to retrieve high score lists, when available.  This only
-# applies to VP and FP games, and you can normally omit it, because we can
-# usually infer it automatically from the VPinMAME install location (for VP
-# games) or the Future Pinball install folder (for FP games).  Please only
-# use this if you have an unusual setup - it's better to use the defaults 
-# if you can, because it's one less thing to keep track of if you ever 
-# rearrange folder paths.
-#
-# SystemN.RunBeforePre = a command to run before the RunBefore command.
-# (Yes, the name is awkward, but it seems better than RunBeforeBefore.)
-# This command does essentially the same thing as RunBefore, but it has
-# the important distinction that PinballY displays a completely blank,
-# black screen in the playfield window while running this command.  This
-# is a good place to put any command that changes the system-wide monitor
-# layout, since the blank playfield window will help make the transition
-# smoother by concealing the visual change.
-#
-# SystemN.RunBefore = a command to run just before launching a game using
-# this system.  This is a command line of the sort that you could type into
-# the Windows "Run" box.  Use the same rules as for the RunAtStartup option.
-# You can use same substitution variables allowed in SystemN.Parameters (see
-# above) in this command line.  You can also use the special prefix string
-# [NOWAIT] if you want PinballY to launch the program as a background
-# process and then immediately launch the game, without waiting for the
-# RunBefore program to finish.  Without this prefix, PinballY waits for
-# the RunBefore program to finish before launching the game.  Use [NOWAIT]
-# if the program you're running is meant to continue running while the game
-# is running.  If you want PinballY to explicitly terminate this program
-# after the game exits, use [NOWAIT TERMINATE].
-#
-# SystemN.RunAfter = a command to run just after finishing a game using
-# this system.  This is executed just after the game exits, before PinballY 
-# takes over again.  Use the same command line syntax that you'd type into
-# the Windows "Run" box.  You can use same substitution variables allowed in
-# SystemN.Parameters (see above) in this command line.  Use [NOWAIT] if you
-# want PinballY to return to resume immediately, without waiting for the 
-# program to finish.  By default, PinballY will wait for this program to
-# exit before returning to its normal user interface.
-#
-# SystemN.RunAfterPost = a command to run after the RunAfter command. 
-# As with RunBeforePre, this command is executed with a blank, black
-# screen shown in the playfield window, so it's a good place to put any
-# command that changes the system-wide monitor layout.
-#
-# SystemN.ShowWindowsWhileRunning = a list of windows to keep open
-# while games using this system are running.  This is a space-delimited
-# list with the following window IDs: bg, dmd, topper, instcard.  An
-# ID can be marked as explicitly NOT shown while running by preceding
-# it with a hypen, so "-bg dmd" means that we hide the backglass and
-# show the DMD.  Any windows not mentioned inherit the default settings
-# from the global ShowWindowsWhileRunning setting, and individual games
-# can override the system settings in their game details settings.
-#
-
-
-# VP 9
-System1 = Visual Pinball 9
-System1.Class = VP
-System1.MediaDir = Visual Pinball
-System1.DatabaseDir = Visual Pinball
-System1.Enabled = true
-System1.Exe =
-System1.ShowWindow = SW_SHOWMINIMIZED
-System1.Environment =
-System1.TablePath = Tables
-System1.Parameters = /play -"[TABLEPATH]\[TABLEFILE]"
-System1.DefExt = .vpt
-# System1.RunBefore = cmd /c echo Example RunBefore command! Path=[TABLEPATH], file=[TABLEFILE] && pause
-# System1.RunAfter = cmd /c echo Example Run After command! Path=[TABLEPATH], file=[TABLEFILE] && pause
-
-# VP 9.2
-System2 = Visual Pinball 9.2
-System2.Class = VP
-System2.MediaDir = Visual Pinball
-System2.Exe = VPinball921.exe
-System2.ShowWindow = SW_SHOWMINIMIZED
-System2.Environment =
-System2.TablePath = Tables
-System2.Parameters = /play -"[TABLEPATH]\[TABLEFILE]"
-System2.DefExt = .vpt
-
-# VP 10
-System3 = Visual Pinball X
-System3.Class = VPX
-System3.Exe =
-System3.ShowWindow = SW_SHOWMINIMIZED
-System3.Environment =
-System3.TablePath = Tables
-System3.Parameters = /minimized /play -"[TABLEPATH]\[TABLEFILE]"
-System3.DefExt = .vpx
-
-# Future Pinball
-System4 = Future Pinball
-System4.Class = FP
-System4.Exe =
-System4.ShowWindow = SW_SHOWMINIMIZED
-System4.Environment =
-System4.TablePath = Tables
-System4.Parameters = [TABLEPATH] /open "[TABLEPATH]\[TABLEFILE]" /play /exit /arcaderender
-System4.DefExt = .fpt
-System4.StartupKeys = [click playfield]
-System4.DOFTitlePrefix = FP
-
-# The Pinball Arcade (Farsight Studios)
-System5 = Pinball Arcade
-System5.Class = STEAM
-System5.Exe = [STEAM]
-System5.ShowWindow = SW_SHOWMINIMIZED
-System5.Environment =
-System5.TablePath = [PinballY]\Farsight
-System5.DefExt = .pinballarcade
-System5.Parameters = -applaunch 238260
-System5.Process = PinballArcade.exe
-
-# Menu navigation for The Pinball Arcade to reach the selected game.  This is
-# rather convoluted because we can't get any feedback on the UI's state, and
-# more problematically, the initial state can vary.  The keystroke list below
-# will undoubtedly have to be tweaked from time to time as Farsight revises 
-# their UI.
-#
-# Since this is so convoluted, here's an explanation of the steps...
-#
-# The first thing we do is give the UI 25 seconds to start up.  It usually
-# doesn't need quite this long, but it can on the first run after a reboot.
-# Then we press the Enter key to get past the intro screen and into the menu.
-#
-# At that point, TPA sometimes likes to throw up an announcement dialog box,
-# but not always.  Clicking the mouse dismisses the dialog, but if there's
-# no dialog, clicking will select some random initial button selection
-# on the menu instead.  So we pretend that there's no dialog and navigate
-# up to the "Settings" icon at the top, and send a click.  If there was a
-# dialog, the navigation will have no effect, but the click will dismiss
-# the dialog and leave us at the main menu; if there wasn't a dialog,
-# we'll be on the settings page.  In either case, we can now get to the
-# grid by hitting Up to get the top row of icons, Left several times to
-# make sure we're at the left end of the row, Right to get to the arcade
-# icon, and click to enter the game grid.  Whee!
-#
-# Now that we're in the game grid, we have to get into the alphabetical
-# list.  The grid retains its setting from the last run, so it could be
-# sorted in some other order, in which case the game's grid position won't
-# be the same.   When we enter this screen, the top left game will be
-# selected.  Moving up one row takes us to the sorting options row, so
-# we send an Up, then a bunch of Left keys to make sure we're at the
-# first button in the row ("Alphabetical").  We send a click to select
-# that.  Now we should have the grid in the right order, so we send a
-# Down to move to the top left game, send send Down and Right keys to
-# get to the target grid position.  Finally, we send a click to select
-# that game icon.  That'll bring up a "play this game" dialog, so we
-# pause to let the dialog load, and then send a click to load the game.
-#
-System5.StartupKeys = [pace 250] [pause 25] {intro screen} [click] [pause 5] {main menu OR announcement dialog - try going to Settings} up up right right right right right [click] [pause 5] {now in settings OR main dialog - select arcade icon at top} up up left left left left left right [click] [pause 10] {now on grid screen - go to the sorting row and select Alphabetical} up left left left left left [click] [pause 5] [pace 1000] down [gridpos down right] [click] [pause 3] [click]
-
-# Pinball FX3
-System6 = Pinball FX3
-System6.Class = STEAM
-System6.Exe = [STEAM]
-System6.ShowWindow = SW_SHOWMINIMIZED
-System6.Environment =
-System6.TablePath = steamapps\common\Pinball FX3\data\steam
-System6.DefExt = .pxp
-System6.Parameters = -applaunch 442120 "-table_[TABLEFILEBASE]"
-System6.Process = Pinball FX3.exe
-System6.DOFTitlePrefix = FX3
-
-# Pinball FX2
-System7 = Pinball FX2
-System7.Class = STEAM
-System7.Exe = [STEAM]
-System7.ShowWindow = SW_SHOWMINIMIZED
-System7.Environment =
-System7.TablePath = steamapps\common\Pinball FX2\data\steam
-System7.DefExt = .pxp
-System7.Parameters = -applaunch 226980 "[TABLEFILEBASE]"
-System7.Process = Pinball FX2.exe
-System7.DOFTitlePrefix = FX2
-
-
-# Empty categories.  Categories are user-defined tags that can be assigned
-# to games, via the Game Setup menu in the main window.  These can then be 
-# used to select a subset of games to display, by selecting "Filter by 
-# Category" in the main menu and selecting the category to show.  This 
-# variable lists any categories that were created at some point but aren't
-# currently assigned to any game.  The program stores this list to keep a 
-# memory of the presently unused categories, in case you want to assign any
-# of them to games in the future.  You don't have to edit this list by hand.
-# It's just a place for the system to stash the information.  The list only
-# included unused categories, because any categories currently assigned to 
-# one or more games will appear in the game database, and thus the program 
-# will know about them via their inclusion there.
-GameList.EmptyCategories = 
-
-
-# Keep PinballY's windows in front of all other applications during game
-# launches.  If this is set, the playfield window will be set to "Topmost"
-# status between the start of a game launch and when it shows its first
-# window.  "Topmost" is a special status in Windows that keeps a window
-# in front of other windows, even when another window is the "active"
-# window.
-#
-# This option is intended to make for smoother visual transitions during
-# game launches, by preventing other application windows from popping
-# into the foreground while waiting for the game to finish starting up.
-# If you ever have problems with other random application windows coming
-# into view during a game launch, this option might be helpful.  I've
-# mostly seen this sort of layering problem on Windows 7, where the OS
-# seems to want to rearrange windows during process creation in some
-# cases.
-#
-PlayfieldWindow.TopmostDuringGameLaunch = 0
-
-
-# Keep the DMD window in front of backglass.  If this is enabled (1), the
-# PinballY DMD window will be set up so that it's always displayed in front
-# of the PinballY backglass window.  This isn't normally necessary on pin
-# cabs with three monitors, since the window ordering isn't a factor when
-# all of the windows are on separate monitors.  But if you're running in
-# a desktop environment or a two-monitor pin cab, you might want to place
-# both windows on the same monitor.  This will ensure that the DMD window
-# stays in front of the backglass window in such a setup.
-#
-# Note that this applies to the *PinballY* DMD window.  It doesn't have
-# any effect on the Freezy dmd-extensions "virtual DMD" window.  dmd-ext
-# is a whole separate program with its own configuration files, so you'll
-# need to configure that window separately.  It also doesn't have any
-# effect on the VPinMAME DMD window, which is displayed while you're
-# playing Visual Pinball games.  That's also a separate program with its
-# own setup.
-DMDWindow.KeepInFrontOfBg = 0
-
-# In the DMD video window, use a fixed aspect ratio for the generated
-# "dots" high score display style.  By default (if this is set to 0), the
-# display is stretched to fit the window, even if that distorts the
-# geometry.  If this is set to 1, the dot matrix area's aspect ratio is
-# fixed at 4:1, the same as a physical DMD.  This is especially useful if
-# if you're using a full-height monitor for the DMD video display, since
-# stretching the dots style to full height makes it quite distorted.  The
-# default stretch mode is usually better if you're masking the monitor
-# behind the traditional WPC-era speaker panel cutout, since that cutout
-# area is already about 4:1, and it usually looks nicer to exactly fill
-# that area even if it's slightly off from exactly 4:1.
-DMDWindow.Dots.FixedAspectRatio = 0
-
-
-# Window layout.  There's no need to edit any of this manually.  Just run
-# the program and arrange the windows the way you want them using the normal
-# Windows controls.  Use the right-click menu in each window to switch 
-# between full-screen and windowed modes.
-#
-# The program automatically saves and restores the window layout on each 
-# session, so any changes you make to the layout will be restored the next
-# time you run the program.
-#
-PlayfieldWindow.Position = 600,24,1900,800
-PlayfieldWindow.Rotation = 90
-PlayfieldWindow.MirrorHorz = 0
-PlayfieldWindow.MirrorVert = 0
-PlayfieldWindow.FullScreen = 0
-PlayfieldWindow.Maximized = 0
-PlayfieldWindow.Minimized = 0
-BackglassWindow.Position = 8,24,590,612
-BackglassWindow.Rotation = 0
-BackglassWindow.MirrorHorz = 0
-BackglassWindow.MirrorVert = 0
-BackglassWindow.Visible = 1
-BackglassWindow.FullScreen = 0
-BackglassWindow.Maximized = 0
-BackglassWindow.Minimized = 0
-DMDWindow.Position = 8,620,590,820
-DMDWindow.Rotation = 0
-DMDWindow.MirrorHorz = 0
-DMDWindow.MirrorVert = 0
-DMDWindow.Visible = 1
-DMDWindow.FullScreen = 0
-DMDWindow.Maximized = 0
-DMDWindow.Minimized = 0
-TopperWindow.Position = 600,820,1296,1146
-TopperWindow.Rotation = 0
-TopperWindow.MirrorHorz = 0
-TopperWindow.MirrorVert = 0
-TopperWindow.Visible = 1
-TopperWindow.FullScreen = 0
-TopperWindow.Maximized = 0
-TopperWindow.Minimized = 0
-InstCardWindow.Position = 8,820,545,1139
-InstCardWindow.Rotation = 0
-InstCardWindow.MirrorHorz = 0
-InstCardWindow.MirrorVert = 0
-InstCardWindow.Visible = 1
-InstCardWindow.FullScreen = 0
-InstCardWindow.Maximized = 0
-InstCardWindow.Minimized = 0
+# PinballY configuration settings
+#
+# PinballY modifies this file each time it runs, so don't edit the file
+# manually while the program is running.  However, you can safely edit the
+# file between sessions.  The program will preserve comment lines (any line 
+# starting with "#", like this one) and preserves the overall order of the
+# file's contents, so you can apply manual comments and formatting as 
+# desired to make the file more easily readable.
+#
+# Note: Variable names are case-sensitive!  Upper/lower case must be matched 
+# exactly in variable names.
+
+# time of last update by the program
+UpdateTime = Sat 28 Apr 2018 11:51:48
+
+# First run time.  The system automatically sets this to the date and
+# time when the program is first run on your machine.  This is used as
+# the install date for any games that are found already installed from
+# your PinballX game database.  This is in YYYYMMDDhhmmss format, in
+# the GMT time zone (e.g., 20180725162715 for 2018-July-25 at 16:27:15
+# GMT).
+FirstRunTime =
+
+
+# Log file features.  PinballY writes certain information to a log file
+# as it runs ("PinballY.log", in the PinballY install folder).  This is
+# a simple human-readable text file with information on certain events 
+# that occur as the program runs, with some internal details of the
+# program's operation.  The idea is to store away some additional
+# information that would be too technical and unfriendly to report in
+# the graphical UI, but that are occasionally useful for troubleshooting
+# purposes.  The main UI intentionally tries to hide a lot of technical
+# detail for the sake of a friendly and game-like playing experience,
+# but when something goes wrong, it's nice to have a more transparent
+# view of the inner workings of the program.
+#
+# The program normally writes very little information to the log file,
+# since we don't want to create additional work for the CPU and waste
+# a bunch of disk space on pointless messages when things are working
+# properly.  The log file is really here for troubleshooting.  So we
+# provide a number of "feature flags" that let you enable particular
+# types of log information:
+#
+# Log.MediaFiles - media file searching
+#
+# Log.MediaDrop - media file drag-and-drop installation
+#
+# Log.SystemSetup - player system setup and table file searches
+#
+# Log.MediaCapture - media capture
+#
+# Log.TableLaunch - table launch (running a game)
+#
+# Log.RealDMD - real DMD (dot matrix display) device operations
+#
+# Log.DOF - DOF (DirectOutput feedback device control) operations
+#
+# Log.Javascript - Javascript scripting
+#
+# Log.HighScoreRetrieval - high score retrieval via PinEMHi
+#
+# Log.WindowLayoutSetup - initial window layout setup
+#
+Log.MediaFiles = 0
+Log.MediaDrop = 1
+Log.SystemSetup = 0 
+Log.MediaCapture = 1
+Log.TableLaunch = 0
+Log.RealDMD = 1
+Log.DOF = 1
+Log.Javascript = 1
+Log.HighScoreRetrieval = 1
+Log.WindowLayoutSetup = 0
+
+# Vertical Sync Lock.  If this is enabled (1), the graphics rendering
+# rate is throttled to the monitor's physical refresh rate.  If disabled
+# (0), the graphics are rendered as quickly as possible, so the limiting
+# factor is basically the CPU speed.  On machines with fast video cards,
+# rendering "as quickly as possible" can use excessive system resources,
+# so it can be better to throttle rendering to the actual refresh rate.
+# You can display the current frames-per-second rendering rate in each
+# window using the right-click context menu.
+VSyncLock = 0
+
+
+# Media folder path.  This is the root of the our media folder tree, where
+# we look for the various table media files (images, videos, sounds, etc).
+# We use the same subfolder structure as HyperPin and PinballX, so you 
+# simply point this to your existing PinballX or HyperPin Media folder to 
+# use your existing files, if you installed one of those programs.
+#
+# If you enter a "relative" path here (that is, a path name that doesn't
+# start with a drive letter, X:\...), the path is relative to your PinballY
+# installation folder.
+#
+# If you enter an "absolute" path (starting with a driver letter, X:\...),
+# that exact folder is used with no changes.
+#
+# If the path starts with "[PinballX]" (e.g., [PinballX]\Media), the folder
+# is relative to the PinballX program install path.  This will only work
+# if PinballX is installed.
+#
+# If you leave this completely blank, the program will ask you to choose
+# one of those options at startup.
+#
+MediaPath =
+
+
+# Table database path.  This is the root of the game list folder tree,
+# where we look for the XML files listing games by system.  PinballY can 
+# read the XML format used by PinballX and HyperPin, so if you previously 
+# used one of those, you can reuse your existing game lists simply by
+# pointing this to the old folder path.
+#
+# If you enter a "relative" path here (that is, a path name that doesn't
+# start with a drive letter, X:\...), the path is relative to your PinballY
+# installation folder.
+#
+# If you enter an "absolute" path (starting with a driver letter, X:\...),
+# that exact folder is used with no changes.
+#
+# If the path starts with "[PinballX]" (e.g., [PinballX]\Media), the folder
+# is relative to the PinballX program install path.  This will only work
+# if PinballX is installed.
+#
+# If you leave this completely blank, the program will ask you to choose
+# one of those options at startup.
+#
+TableDatabasePath =
+
+# Sort the XML database files when saving changes.  By default, PinballY
+# preserves the original order of the XML files when saving changes.  Set
+# this option to 1 if you'd prefer to have the XML files sorted 
+# alphabetically by game title.  (Note that the sorting will only occur
+# when you make changes that require updating the XML files.  This option
+# by itself won't make PinballY update the files; you have to make some
+# change to the metadata that forces PinballY to save updates to the XML
+# files, such as changing the title of a game defined within the file.)
+#
+SortTableDatabases = 0
+
+
+# Should PinballY automatically launch at system startup?
+#
+# "off" means that the program doesn't launch automatically.  Use this
+# setting if you want to run it manually from the Windows desktop each
+# time you want to use it.
+#
+# "on" means that the program will launch automatically each time you
+# log in to Windows.  PinballY will arrange for this by updating the
+# following registry key:
+#
+# HKEY_CURRENT_USER\Software\Microsoft\Windows\CurrentVersion\Run[PinballY]
+#
+# "admin" means that the program will launch automatically in Administrator
+# mode each time you log in.  This creates a Windows Task Scheduler entry 
+# for you named "PinballY Startup Task".  The Task Scheduler entry is used
+# instead of the registry key in this case because the registry key doesn't
+# allow for Admin mode launches.
+#
+# IMPORTANT:  Unlike most settings, this setting can't be updated by 
+# editing the Settings.txt file manually.  You must use the Options dialog
+# to update this setting, because the setting has to be 
+AutoLaunch = off
+
+# Autolaunch delay time, in seconds.  When launch at startup is enabled,
+# the launch is delayed after you log on by this amount of time.  This
+# can be used to avoid conflicts with other programs that are also 
+# launched when you log on, by sequencing the program launches so that
+# they don't all start at the same time.  It's usually desirable to
+# make sure that PinballY runs last when launching other programs, for
+# a couple of reasons.  One is that other programs can thrash the disk
+# while loading, which can make video playback jumpy; making PinballY
+# wait until other programs have finished loading can make the initial
+# video playback smoother.  Another is that the most recently launched
+# program usually has control of keyboard focus, so if another program
+# launches after PinballY, it can steal away the keyboard focus, which
+# can prevent PinballY from responding to button presses.  Delaying
+# PinballY's startup until after other programs have finished loading
+# can make sure that PinballY has the initial keyboard focus.
+AutoLaunch.Delay = 0
+
+
+# Should we force keyboard focus into the PinballY window at program
+# startup?  On some systems (particularly Windows 10), Windows doesn't
+# give PinballY keyboard focus when launching it at system startup, so
+# it won't accept keyboard input until you use the mouse to click in
+# the window.  We can try to work around that by simulating a mouse
+# click in our window automatically.  This option enables a simulated
+# mouse click at the given delay after the program starts.  The delay
+# might be necessary to wait for other activity at system startup to
+# settle down, since other programs that are starting up at the same
+# time might try to "steal" focus away from us the same way we're
+# trying to grab it here.  The delay is given in seconds.
+LaunchFocus.Enabled = 1
+LaunchFocus.Delay = 5
+
+
+# Should we wait for monitors to come online at startup?  Most pin cabs
+# have multiple monitors, and on many pin cabs, these are regular TVs rather 
+# than computer monitors.  One of the little snags using TVs as monitors is
+# that Windows can be slow to recognize them at system startup.  In fact,
+# this process can be so slow that Windows can finish booting and can start
+# launching programs before all of the TVs have been recognized.  This can
+# cause screen layout problems for a program like PinballY that launches at
+# startup, because it might not be possible to restore the saved window
+# layout if some of the windows are located on screens that are still
+# off-line.
+#
+# This option offers a way to work around that problem.  This lets you
+# tell PinballY that it should wait, when first starting up, until Windows 
+# has recognized all of your monitors.  PinballY won't open any of its
+# UI windows until the system reports that all of your monitors are
+# on-line.
+#
+# This string should use this format:
+#
+# <N> monitors, <S> seconds
+#
+# <N> monitors tells the program that it should wait at startup until
+# Windows has recognized at least that many monitors.  Specify a maximum
+# waiting time with <S> seconds.
+#
+# The program displays a little dialog box during the wait, with a Cancel
+# button that lets you manually cancel the wait if desired.  So you can 
+# set safely set a long wait time if necessary to accommodate monitors 
+# with unpredictable startup times, in that you can always cancel the
+# wait if necessary.
+#
+WaitForMonitors = 1 monitor, 10 seconds
+
+# Additional wait time after the monitors are online, in seconds.
+# Some video cards have a quirk where they appear in Windows as soon
+# as an attached TV is powered on, but then disappear again briefly
+# while the physical connection (e.g., HDMI) is established.  This
+# added delay can be used in such cases, to ensure that PinballY
+# doesn't try to open any windows during that connection interval.
+WaitForMonitors.ExtraDelay = 0
+
+# Force windows into the valid desktop area at startup?  If this is
+# true, PinballY will check the saved position for each window that's
+# initially displayed to make sure that it's within the visible area
+# of the desktop.  Any window that's entirely off the screen will be
+# repositioned so that it's within the visible area of the nearest
+# monitor to the saved location.
+#
+# This is enabled by default to ensure that windows don't fall off
+# the edge of the visible area after a change to the desktop layout.
+# If you rearrange your desktop layout or change monitor resolutions
+# between PinballY sessions, the saved positions from the last session
+# might place some windows in parts of the screen that aren't visible
+# in the new session.  That can be confusing because it'll look like
+# the window has disappeared, when it's actually there, just beyond
+# the bounds of the visible desktop area.
+#
+# You might want to disable this option if you change your desktop
+# layout dynamically for different applications using an external
+# tool.  In that case, it can appear to PinballY during program
+# startup that the saved window positions are invalid, so if this
+# option is enabled, PinballY can think it needs to reposition some
+# of your windows into the apparently valid desktop area.  Disabling
+# this option tells PinballY to restore the old window positions
+# unconditionally, preserving your old layout.
+#
+Startup.ForceWindowsIntoView = 1
+
+# Method for restoring full-screen windows at program startup.
+# When PinballY starts up, it restores window positions saved in the
+# settings file.  For windows that were set to full-screen mode, there
+# are two ways to restore the saved position, which can be selected
+# via this setting:
+#
+# "Nearest Monitor": this is the default.  This means that PinballY
+# saves the PRE-full-screen position of the window - that is, the
+# position of the original window just before you switched it into
+# full-screen mode.  PinballY restores the full-screen window by
+# first restoring that PRE-full-screen position, then finding the
+# monitor that most completely contains the window (the "nearest"
+# monitor), and expanding the window to fill that monitor.
+#
+# "Pixel Coordinates": In this mode, PinballY simply saves the pixel
+# coordinates of the full-screen window itself, and restores those
+# exact coordinates when the program starts.  It doesn't try to fit
+# the position to a monitor.
+#
+# The "Nearest Monitor" method is more flexible, because it
+# automatically adapts to any changes you make to the resolution
+# settings or layout of your monitors.  When the program starts,
+# PinballY looks at the CURRENT monitor layout, and finds a 
+# suitable monitor to use as the full-screen monitor.  However,
+# this might not be ideal for you if you routinely make TEMPORARY
+# changes to your monitor setup, because it might move your windows
+# around in the different resolution modes.  One case in particular
+# where this can happen is if you use remote desktop access software
+# to log into your PC remotely, since remote access software tends
+# to virtualize the monitor layout.  If you have problems with 
+# saving and restoring the positions of full-screen windows, try 
+# the "Pixel Coordinates" method.
+Startup.FullScreenRestoreMethod = Nearest Monitor
+
+
+# Splash screen.  If true (1), the program displays a "splash screen"
+# briefly at program startup, showing the program name and version.
+# Set to false (0) to disable this.
+SplashScreen = 1
+
+
+# Mouse hiding.  PinballY hides the mouse pointer at program startup, 
+# and again whenever you press a command button.  Normally, it does
+# this using a standard Windows "hide the mouse" command.  But for
+# reasons not yet understood, this standard command doesn't work on
+# some systems.  So we offer this alternative for systems where the
+# mouse refuses to be hidden: instead of hiding the pointer, we move
+# it to a parking position at a corner of the screen where it won't
+# be visible, or if that's not possible, where it at least won't be
+# in the way.  Set Mouse.HideByMoving to 1 if you want to enable this
+# alternative way of hiding the mouse, and set Mouse.HideCoords to
+# the screen coordinates in pixels where you want the mouse to be
+# parked.
+# 
+Mouse.HideByMoving = 0
+Mouse.HideCoords = 1920,540
+
+
+# DOF.  PinballY can use DOF to activate effects on your pin cab 
+# feedback devices, such as firing the flipper solenoids when you 
+# press the flipper buttons and showing lighting effects when switching
+# between games.  The program detects and accesses DOF automatically,
+# using DOF's registered COM objects, so there's nothing extra that
+# you have to install or configure to make DOF work with PinballY.
+#
+# The specific DOF effects that PinballY triggers are controlled by
+# the DOF config files.  Most people set these up using the online
+# DOF Config Tool, https://configtool.vpuniverse.com/.  PinballY
+# pretends to be yet another pinball game as far as DOF is concerned,
+# so PinballY's effects can be customized just any table's effects
+# can be customized.  PinballY's pretend table name in the DOF
+# config is "PinballY".  If you're using the online DOF Config tool,
+# you can find the PinballY settings by clicking the Table Configs
+# tab in the top nav bar, then selecting "PinballY" from the Table
+# Name drop list.
+#
+# PinballY's DOF events are "virtual" events, with names starting
+# with $PBY.  For a full list of these events, refer to the Help
+# section on DOF Events.
+#
+# If you'd like to disable PinballY's DOF usage completely, set
+# DOF.Enable to 0.
+DOF.Enable = 1
+
+
+# Real DMD setup.  This is for real pinball-style Dot Matrix Display
+# devices.  (It's NOT for normal video monitors used to display simulated
+# DMD images; it's only for physical DMD devices, such as the commercial
+# PinDMD products or the DIY Pin2Dmd device.
+#
+# Set RealDMD as follows:
+#
+# RealDMD = Auto - searches for DmdDevice.dll in your VPinMAME folder,
+# then in your PinballY program folder.  If the DLL exists, PinballY
+# will use the DMD device.  If the DLL doesn't exist, no error is shown.
+#
+# RealDMD = On - same as above, but an error is shown if the DLL
+# can't be found.  Use this for troubleshooting if you think the DLL
+# is installed but nothing is happening on the DMD device.
+#
+# RealDMD = Off - disables the real DMD, even if the DLL exists.
+#
+# If you haven't already done so, install Visual Pinball, and check that
+# it works properly with your DMD device.  PinballY will use your Visual
+# Pinball installation to access the DLL that interfaces with the device,
+# so no additional configuration should be required for PinballY.
+#
+# Special case only: If for some reason you DON'T plan to install Visual
+# Pinball, but still want to use the DMD with PinballY, you can install
+# the appropriate DmdDevice.dll for your device directly in the PinballY
+# program folder.  You should be able to get the right DLL from your
+# device manufacturer or from the Visual Pinball distribution.  If you 
+# get the DLL from the VP files, make sure you select the DLL version
+# that matches your physical DMD device.
+#
+RealDMD = Off
+
+# Real DMD mirroring modes.  These are for cabinets where the user views
+# the display via a mirror (e.g., "Pinball 2000" style cabinets).  If a
+# mirror is involved, it's necessary to flip the pixel layout either
+# vertically or horizontally to compensate.  You can control these via
+# menu commands in the main window, so you can experiment with the
+# settings interactively if you're not sure how to set these.
+RealDMD.MirrorHorz = 0
+RealDMD.MirrorVert = 0
+
+# Real DMD grayscale gamma.  This sets the gamma correction value used
+# for playback of grayscale video.  Adjust this if video playback looks
+# too bright or dark on your real DMD display.
+RealDMD.GrayscaleGamma = 2.8
+
+
+# External program to run at startup.  This is executed when PinballY first
+# starts, before PinballY loads the game list or displays any UI windows.
+# This uses the same command line syntax that you'd type at a CMD prompt
+# or into the Windows system "Run" (Windows+R) dialog.
+#
+# To run a .CMD or .BAT script, use this syntax: 
+#
+#    CMD /c <script file name>
+#
+# With the exception of Windows system programs like CMD.EXE, you should
+# always specify the full path to the program you want to launch.  If the
+# program name or its path contain spaces, you must enclose the name in 
+# double-quote marks:
+#
+#    "c:\my path\my program"
+#
+RunAtStartup = 
+
+# External program to run at exit.  This is executed just before PinballY
+# terminates, after it closes all of its UI windows.  This follows the same
+# rules as RunAtStartup for specifying the command line.
+RunAtExit = 
+
+
+# Popup info box settings.  Whenever a game is selected in the "wheel",
+# the program normally pops up a little box near the top of the playfield
+# window showing basic information on the game.  These settings control
+# whether the box is shown at all, and if so, which items it displays.
+#
+# InfoBox.Show -> controls whether or not the box is shown at all
+# .Title -> include the game's title in the box
+# .GameLogo -> use the game's logo graphics in place of the title, when available
+# .Manufacturer -> show the manufacturer name
+# .ManufacturerLogo -> use the manufaturer's logo graphics in place of the name, when available
+# .System -> show the player system name (Visual Pinball, etc)
+# .SystemLogo -> use logo graphics for the system when available
+# .Year -> show the original release year of the real pinball machine
+# .TableType -> show the table type (Solid State, etc)
+# .TableTypeAbbr -> use the abbreviated table type (SS, EM, etc) instead of the full type name
+# .Rating -> show the star rating
+# .TableFile -> show the table file name (.vpt, .vpx, .fpt, etc)
+#
+InfoBox.Show = 1
+InfoBox.Title = 1
+InfoBox.GameLogo = 0
+InfoBox.Manufacturer = 1
+InfoBox.ManufacturerLogo = 1
+InfoBox.Year = 1
+InfoBox.System = 1
+InfoBox.SystemLogo = 1
+InfoBox.TableType = 0
+InfoBox.TableTypeAbbr = 0
+InfoBox.Rating = 1
+InfoBox.TableFile = 0
+
+
+# Playfield background layout.  By default, the playfield background
+# image/video is shown at its original aspect ratio.  Set this to 1
+# to stretch the video to fill the entire window, even if that distorts
+# the aspect ratio.
+Playfield.Stretch = 0
+
+# Where should instruction card pop-up images be displayed?  Enter 
+# Playfield, Topper, or Backglass to select the desired display window.
+# (If the window you designate here isn't visible when you ask to 
+# display an instruction card, the card will be shown in the playfield
+# window instead.)
+#
+# Note that this only controls the pop-up images that appear when you
+# use the "Instructions" command.  You can also have a whole dedicated
+# window where the instruction card for the current game is always
+# shown without having to select a menu command at all.  If that
+# window isn't already displayed, right-click on the main window and
+# select "Show Instruction Card" from the menu.
+#
+InstructionCardLocation = Backglass
+
+# Are Shockwave Flash (.swf) files allowed for instruction cards?  If
+# this is enabled, the system will look for .swf files in addition to
+# the usual complement of image types (.png, .jpg, .jpeg) when searching
+# for instruction card images.  If this is disabled, .swf files will be
+# ignored.
+#
+# In order to use .swf files, the Adobe Shockwave Flash Player ActiveX
+# control must be installed on your system.  (Note that Flash Player
+# has separate plug-ins for IE and for other browsers.  PinballY can
+# only use the ActiveX IE plug-in, so you might have to install that
+# separately even if you already have another Flash plug-in for a
+# different browser.)  If for some reason you don't want to install
+# the Flash ActiveX on your system, you can disable this option to
+# make PinballY ignore SWF files, to avoid any error messages from
+# attempts to load them.
+#
+# Why is this even an issue, you might ask, when SWF is an obsolete
+# format?  Even Adobe, its creator, says it's obsolete.  The reason
+# is purely historical.  HyperPin, the first front end for pin cabs, 
+# used SWF for instruction cards.  That led to a large number of
+# downloadable Media Packs for HyperPin including instruction cards
+# in SWF format.  Those old Media Packs are still around and they're
+# still the most convenient way to get all of the media "extras" for
+# your games.  PinballY therefore supports SWF so that you can use
+# the many existing Media Packs without having to go through any
+# tedious format conversions every time you download one.
+# 
+InstructionCards.EnableFlash = 1
+
+# Should we use the internal SWF (Flash) renderer?  If this is set 
+# to 1 (for "true"), PinballY uses its own internal reader and
+# renderer for SWF files.  If not, we use the Flash Player DirectX
+# control (also known as the Flash plug-in for Internet Explorer).
+# This is true by default starting with 1.1 Beta 5, since Adobe
+# officially declared Flash Player as obsolete, and pushed out an
+# update in January 2021 to disable all existing installations.
+#
+# PinballY's built-in SWF renderer provides limited support for
+# SWF display without the need for any external plug-ins.  It only
+# supports a very limited subset of Flash Player's capabilities,
+# but it's designed to handle the limited needs of the one special
+# use case for SWF in PinballY: HyperPin Media Pack instruction
+# cards.  The instruction cards found in nearly all HyperPin media
+# packs are in SWF format because of SWF's vector graphics
+# capabilities.  At the time most of these files were created,
+# there weren't any other vector formats in common use.
+#
+# If you set this to 0, PinballY will continue to use Adobe Flash
+# Player, but it's up to you to keep that working despite Adobe's
+# best attempts to disable it by remote control.  And of course
+# you'll be exposing your system to greater security risks; Flash
+# Player has always been a bit of a security nightmare, and it's
+# now entirely unsupported.
+#
+UseInternalSWFRenderer = 1
+
+
+# Timing for game selection updates in the different windows.  This
+# controls how new images and videos are loaded into the windows when
+# you select a new game in the wheel UI.  
+#
+# By default, PinballY loads new media into one window at a time.
+# It updates the playfield window immediately, and then after a
+# slight pause updates the backglass window, then the DMD window,
+# and so on.  The one-at-a-time loading is designed to make the video
+# loading process smoother, by only asking the video player system to
+# open one file at a time.
+# 
+# Alternatively, you can set this to "simultaneous" mode, which tells
+# PinballY to load all of the new images and videos into all of the 
+# windows at the same time, without any delay between them.  You
+# might prefer this if your system is fast enough to load and start
+# several videos at the same time without any hiccups.
+#
+# Set this variable to 0 for the default one-at-a-time video loading.
+# Set it to 1 for simultaneous loading in all windows.
+#
+SimultaneousWindowUpdate = 0
+
+# Media crossfade time, in milliseconds.  This is the length of the
+# crossfade effect in the various windows when switching to a new
+# game in the wheel UI.
+CrossfadeTime = 120
+
+# Default font family for most UI elements.
+DefaultFontFamily = Tahoma
+
+# Fonts for UI elements.  Specify as <point size> <weight/style> <family>.
+#
+# <point size> is a number, with optional "pt" suffix.
+#
+# <weight/style> can be a standard font weight value from 100 to 900,
+# (400 is normal weight in most fonts, 700 is bold), or one of the
+# standard weight names: "thin" (100), "extralight" (200), "light" 
+# (300), "normal" (400), "medium" (500), "semibold" (600), "bold" 
+# (700), "ultrabold" (800), "black" (900).
+#
+# You can also add a style to the <weight/style> setting, by adding
+# a "/" and the style name, which can be "regular" or "italic".
+# For example, "400/italic" or "normal/italic" would select the
+# italic style for the font in normal weight.
+#
+# <family> is a font family name (e.g., Tahoma or Comic Sans MS).
+# Specify the full name as it appears in the Windows Fonts control
+# panel.
+#
+# Any of <point size>, <weight>, and <family> can be entered as *
+# (an asterisk) to use the system default value for that item.
+# The system default for <point size> varies for each item; the
+# default for <weight> is always "normal", and the default for
+# <family> is always the value of DefaultFontFamily above.
+#
+# The default entries below use all default values.  For your
+# reference, the normal system point sizes are listed in the
+# comments below.
+#
+# MenuHeaderFont = menu headers (36pt)
+# MenuFont = menu items (42pt)
+# PopupFont = base font for popup dialogs and messages (24pt)
+# PopupTitleFont = large font for title text in popups (48pt)
+# PopupSmallerFont = smaller text font in popups (20pt)
+# PopupDetailFont = even smaller detail text font in popups (18pt)
+# MediaDetailFont = small font for line items in media file listings (12pt)
+# WheelFont = game titles in the wheel when logos aren't available (80pt)
+# HighScoreFont = font for the high score list in the info box (24pt)
+# InfoBoxTitleFont = large font for title text in info box displays (38pt)
+# InfoBoxFont = font for main text in info box displays (28pt)
+# InfoBoxDetailFont = small font for fine print in info box displays (16pt)
+# StatusFont = status line font (36pt)
+# CreditsFont = credits message font (42pt)
+# LaunchStatusFont = launch status messages (48pt)
+# TTHighScoreFont = font for typewriter-style high scores in DMD window (Courier New, auto sized to fit)
+#
+MenuFont = * * *
+MenuHeaderFont = * * *
+PopupFont = * * *
+PopupTitleFont = * * *
+PopupSmallerFont = * * *
+PopupDetailFont = * * *
+MediaDetailFont = * * *
+WheelFont = * * *
+HighScoreFont = * * *
+InfoBoxTitleFont = * * *
+InfoBoxFont = * * *
+InfoBoxDetailFont = * * *
+StatusFont = * * *
+CreditsFont = * * *
+LaunchStatusFont = * * *
+TTHighScoreFont = * * *
+
+# Text message colors.
+#
+# MenuHeaderColor - menu header (explanatory message at the top of a menu)
+# MenuTextColor - regular menu items
+# MenuBackgroundColor - menu background
+# MenuGroupTextColor - menu group section titles
+# PopupTextColor - popup message box main text
+# PopupBackgroundColor - popup message background
+# PopupTitleColor - popup message box titles
+# PopupSmallTextColor - popup message box small text
+# PopupDetailTextColor - popup message box detail (extra-small) text
+# MediaDetailTextColor - media detail text
+# WheelTitleColor - game title shown in the wheel when there's no icon
+# WheelTitleShadowColor - drop shadow for game titles
+# HiScoreTextColor - high score text
+# InfoBoxTextColor - game info box main text
+# InfoBoxBackgoundColor - game info box background
+# InfoBoxTitleColor - game info box titles
+# InfoBoxDetailTextColor - game info box small detail text
+# StatusLineTextColor - status line text
+# StatusLineShadowColor - status line text drop shadow
+# CreditsTextColor - coin/credit message text
+# LaunchStatusTextColor - launch status message text
+# LaunchStatusBackgroundColor - background fill color during launch
+# TTHighScoreTextColor - text color for typewriter-style high scores in DMD window
+#
+MenuHeaderColor = #FFFFFF
+MenuTextColor = #FFFFFF
+MenuBackgroundColor = #000000
+MenuGroupTextColor = #00FFFF
+PopupTextColor = #FFFFFF
+PopupBackgroundColor = #000000
+PopupTitleColor = #FFFFFF
+PopupSmallTextColor = #FFFFFF
+PopupDetailTextColor = #A0A0A0
+MediaDetailTextColor = #FFFFFF
+WheelTitleColor = #FFFFFF
+WheelTitleShadowColor = #000000
+HiScoreTextColor = #FFFFFF
+InfoBoxTextColor = #FFFFFF
+InfoBoxBackgroundColor = #000000
+InfoBoxTitleColor = #FFFFFF
+InfoBoxDetailTextColor = #C0C0C0
+StatusLineTextColor = #FFFFFF
+StatusLineShadowColor = #000000
+CreditsTextColor = #FFFFFF
+LaunchStatusTextColor = #FFFFFF
+LaunchStatusBackgroundColor = #1E1E1E
+TTHighScoreTextColor = #000000
+
+
+# Mute videos.  Turns off sound playback on all videos (playfield, 
+# backglass, DMD).  You can change this while the program is running,
+# using the "Exit" menu.  Note: this doesn't affect Table Audio
+# tracks - use TableAudio.Mute to mute those.
+Video.Mute = 0
+
+# Mute Table Audio tracks.  Turns off sound playback of Table
+# Audio tracks.
+TableAudio.Mute = 0
+
+# Master volume control for videos.  This sets the volume level
+# for all video playback, relative to the Windows system volume.
+# This is a percentage of the system volume, 0 to 100.
+#
+# You can also control the volume level for each game's videos
+# separately, via Operator Menu > Adjust Audio Volume.  The volume
+# level for each game is combined with the master volume, so a
+# change to the master volume will still affect all games, even
+# games with individual level settings.
+Video.MasterVolume = 100
+
+# Enable videos.  This allows using video media for the playfield,
+# backglass, etc when available.  If this is set to 0, still images
+# will be used instead.  You can change this within the program
+# using the "Setup" menu.
+Video.Enable = 1
+
+# Mute sounds when in attract mode.  Turns off sound playback for
+# all videos when attract mode is active.  You can also change this 
+# from the "Exit" menu.
+AttractMode.Mute = 1
+
+# Mute the sound effects for all button presses.  You can also change
+# this from the "Exit" menu.
+Buttons.Mute = 0
+
+# Mute the sound effects for auto-repeat button presses.  This
+# prevents the button sound effects from playing repeatedly when
+# you're holding down a button.
+Buttons.MuteAutoRepeat = 0
+
+# Audio volume level for the button sound effects, relative to the
+# Windows system volume setting.  This is a percentage value, from
+# 0 to 100.
+# Buttons.Volume = 100
+
+
+# Is the Exit menu enabled?  If this is true (1), pressing the Exit 
+# button when no menus or popups are shown brings up the Exit menu, 
+# which offers commands for exiting PinballY (returning to the Windows
+# desktop) and a few other miscellaneous system options.  Set this to
+# 0 to prevent the Exit menu from being displayed.
+#
+# Disabling the exit menu is useful if your pin cab is in a public
+# setting, since it prevents users from accidentally (or on purpose)
+# quitting out of PinballY and accessing the Windows desktop, shutting
+# down the system, etc.
+ExitMenu.Enabled = 1
+
+# How should the Exit button act in the Exit menu?  "Select" means that 
+# the Exit button can be used to select items in the menu, just like the
+# Start button.  "Cancel" means that it simply cancels out of the menu,
+# the same way it does in other menus.  I find it more natural for the
+# Exit button to select items in the Exit menu, because you had to press
+# the Exit button to bring up this menu in the first place, so that's
+# where your finger is poised while operating the menu.  As a result, I
+# always found PinballX's treatment of it as the Cancel button, even in
+# this context, to be irritating and wrong.  Granted, it's more 
+# consistent overall to treat it as the Cancel button, since that's 
+# how it acts everywhere else, but in my opinion this is one of those
+# "foolish consistencies" that makes things worse rather than better.
+# And even in terms of consistency, it's arguably more consistent in
+# the local context of the Exit menu to treat it as "select".  But if
+# you disagree and you prefer the old PinballX handling, just change
+# this setting to Cancel.
+#
+# Select -> treat the Exit key as a select button in an Exit menu
+#           [this is the default]
+#
+# Cancel -> Exit key simply cancels out of an Exit menu
+#
+ExitMenu.ExitKeyMode = Select
+
+# Should the Exit menu include an "Operator Menu" command?  If this
+# is true (1), the Exit menu will include a command that lets you
+# access the Operator menu, which provides commands for game setup
+# and various PinballY option settings.  
+#
+# If you have a coin door with service buttons, you might want to
+# disable this, so that the Operator Menu is only accessible via the
+# service buttons.  That will prevent guests from accidentally
+# accessing the setup options.
+ExitMenu.ShowOperatorMenu = 1
+
+#
+# Button assignments.  Each button assignment uses syntax like
+# this:
+#
+#   Button.<Name> = ...
+#
+# The button names and their meanings are listed below.  On the
+# right side of the "=", you can assign one or more keyboard keys
+# and/or joystick buttons to each function.  To map a keyboard
+# key, use this syntax:
+#
+#   Button.<Name> = keyboard A
+#
+# Each key has a name; the alphabetic and number keys simply use
+# their normal keyboard symbols, and most of the special function
+# keys use the names printed on the key: Escape, Tab, Enter, etc.
+# All of the "modified" keys (Shift, Control, Alt, Windows) come
+# in left and right versions: LShift, RShift, LControl, etc.
+#
+# To map a joystick button, use this syntax:
+#
+#   Button.<name> = joystick * 7
+#
+# That maps button 7 on any joystick.  If you have multiple
+# joysticks, and you want to tie a button to a particular joystick,
+# that gets a bit tricker.  Change the * to a "logical joystick"
+# unit number, then add a separate entry to the config like this:
+#
+#   JoystickDevice[N] = VID:PID:Product Name
+#
+# Where N is the logical joystick number you used above (you
+# should number these consecutively from 0), VID and PID are the
+# USB Vendor ID and Product ID for your joystick, and Product Name
+# is the product name string for your joystick.  I'd recommend
+# just using the * notation and ignoring all of this!
+#
+
+# Select = show menu/select current menu item.  This is normally
+# mapped to the Start button in a cab (usually the "1" key).
+Buttons.Select = keyboard 1
+
+# Launch = start current game (bypasses the menu).  This is normally
+# mapped to the Launch Ball button in a cab ("Return" key).
+Buttons.Launch = keyboard Return
+
+# Exit = exit menu, or show Exit menu.  This is normally mapped to
+# the Exit button in a cab ("Escape" key).
+Buttons.Exit = keyboard Escape
+
+# Exit Game = terminate the currently playing game.  This is normally
+# mapped to the same button as Buttons.Exit, since you usually want
+# to use the same physical button for both purposes.  You can map this
+# to a different key if you prefer, though.
+Buttons.ExitGame = keyboard Escape
+
+# Pause Game = pause the current game.  This brings the PinballY
+# window to the foreground, which has the effect in Visual Pinball
+# (and hopefully other systems) of freezing the game.  PinballY
+# presents a menu with options to resume or terminate the game.
+Buttons.PauseGame =
+
+# Next/Previous = game/menu navigation.  These are normally mapped to
+# the flipper buttons in a cab (Right/Left Shift keys).
+Buttons.Next = keyboard RShift
+Buttons.Prev = keyboard LShift
+
+# Next Page/Previous Page = next alphabetical letter group in game list.
+# These are normally mapped to the MagnaSave buttons in a cab (Right/
+# Left Control keys).
+Buttons.NextPage = keyboard RControl
+Buttons.PrevPage = keyboard LControl
+
+# Service menu buttons.  These are used to call up the internal
+# setup menu within PinballY, in analogy to the operator menus in
+# a modern pinball machine.  I recommend using the normal VPinMAME
+# mappings for these:
+#
+#   Service1 = Exit/Escape  = 7
+#   Service2 = -/Down       = 8
+#   Service3 = +/Up         = 9
+#   Service4 = Enter/Select = 0
+#
+# The Service4 "Enter" button brings up the Setup menu, which lets
+# you set global program options and set up tables.  This menus is
+# only accessible from the service buttons for the same reason that
+# the operator menus on a real pinball are only accessible from the
+# service buttons, namely that it prevents guests from messing
+# around with your configuration while still providing easy access
+# to the owner, the difference being that the owner has the key to
+# the coin door!  Once you're in the Setup menu, you can navigate
+# it with the flipper buttons just like the other menus, or you can
+# continue using the service buttons if you prefer.
+#
+# The Service1 "Exit" button cancels the current menu, if one is
+# open, but it has a special extra function outside of menus: it
+# adds a "service credit", meaning that it adds one credit to the
+# credit balance.  This feature is for the sake of simulation, as
+# the real 1990s machines have this same feature.
+#
+Buttons.Service1 = keyboard 7
+Buttons.Service2 = keyboard 8
+Buttons.Service3 = keyboard 9
+Buttons.Service4 = keyboard 0
+
+# Show the frame counter.  There's no typical cab mapping for this;
+# the default is F10.  You can also access this via the right-click 
+# menu in the window where you want to show the counter.
+Buttons.FrameCounter = keyboard F10
+
+# Toggle full-screen mode.  There's no typical cab mapping for this;
+# the default is F11.  You can also access this via the right-click 
+# menu in the window that you want to resize (each window can be
+# individually set to full screen or windowed mode).
+Buttons.FullScreen = keyboard F11
+
+# Rotate the display 90 degrees.  There's no typical cab mapping for 
+# this; the default is the keypad "*" key ("Multiply").  You can also
+# access this via the right-click menu in the window you want to
+# rotate (each window can be individually rotated).
+Buttons.RotateMonitor = keyboard Multiply
+
+# Show game information.  This pops up a box with information on the
+# game, including historical information and statistics on usage on
+# your cab.  Some cab builders include dedicated buttons for extra
+# "front end" functions like this, but you can also access this
+# feature from the main menu, so a dedicated button is optional.
+# If you have any otherwise unused buttons (such as an "Extra Ball"
+# or "Fire" button), you can map that to this function if you wish.
+# The default is the "2" key, which is normally used for the Extra
+# Ball button.
+Buttons.Information = keyboard 2
+
+# Show the instruction card for the current game.  This displays
+# an image of the original instruction card from the game's apron.
+# Some cab builders include dedicated buttons for extra "front end"
+# functions like this, but you can also access this feature from
+# the main menu, so a dedicated button is optional.  You can map
+# any otherwise unused button here if you wish (e.g., an "Extra
+# Ball" or "Fire" button). 
+Buttons.Instructions = keyboard I
+
+# Options settings button.  This button brings up the Options
+# dialog.  There's no standard pin cab button for this command;
+# you can assign it to any otherwise unused button if you have
+# extra buttons on your cab for miscellaneous special functions.
+Buttons.Settings = keyboard O
+
+# Coin door button.  Some pin cab builders include a switch that
+# senses the position of the coin door like on a real machine, since
+# that information is useful to VPinMAME and other simulators.  
+# PinballY doesn't current use this button for anything, but if you
+# do have a coin door switch in your cab, you can provide the key
+# mapping here in case it becomes useful in PinballY in the future.
+# For VPinMAME compatibility, this is normally assigned to the END
+# key.
+Buttons.CoinDoor = keyboard END
+
+# Should new joystick button assignments be tied to individual
+# devices (1) or assigned generically (0)?  "Generic" means that
+# joystick button assignments aren't tied to specific devices,
+# so pressing the same button on any joystick will trigger the
+# command.  This doesn't affect any existing key assignments; it
+# only determines how new button assignments are handled in the
+# Options dialog.
+RememberJSButtonSource = 0
+
+
+# Status line messages.  These messages are displayed in continuous
+# rotation in the status area at the bottom of the screen.  Use "|" 
+# to separate messages.  Use "||" to insert a "|" into a message.
+# If you want a blank message, use a single space character as the
+# message text for that slot.  For example, "first| |last" will show
+# "first", then a blank message, then "last", then repeat.
+#
+# The following substitution variables can be used within a message
+# insert special text:
+#
+#   [Game.Title]   - title of currently selected game
+#   [Game.Manuf]   - manufacturer of current game
+#   [Game.Year]    - release year of current game
+#   [Game.System]  - system of current game (Visual Pinball, etc)
+#   [Filter.Title] - current filter name ("All Tables", "70s Tables")
+#   [Filter.Count] - number of games in the current filter set
+#   [Credits]      - number of "credits" from inserted coins
+#   [lb]           - literal left square bracket ("[")
+#   [rb]           - literal right square bracket ("]")
+#
+# There's a special form for grammatical agreement in number for
+# the Filter.Count and Credits fields.  You can create a variable
+# singular/plural form like this: {Filter.Count:Table:Tables:Tablez}.  
+# The word after the first colon is used as the expansion if the 
+# count is 1, so this gives you the singular form.  The word after 
+# the second colon is selected if the count is greater than one.  
+# The word after the third colon is used if the count is zero.
+# The third "zero" variation is optional; the plural form is used 
+# if it's not specified.  So {Filter.Count:Table:Tables:Tablez} 
+# expands to "Table" if the filter count is 1, "Tables" if it's
+# greater than 1, or "Tablez" if it's 0.  In English, you only
+# need the first two for grammatical agreement, since zero is
+# grammatically plural in English ("0 things").
+#
+UpperStatus.Messages = Welcome to PinballY!|[Filter.Title] ([Filter.Count] [Filter.Count:Match:Matches])
+LowerStatus.Messages = Free Play|Press Start|[Game.Title] ([Game.Manuf], [Game.Year])
+
+# Status line enable/disable.  Setting this to 0 disables the
+# status line display entirely.
+StatusLine.Enable = 1
+
+# Status line update times, in millseconds.  These set the time
+# intervals for rotating messages in the status lines.  Using
+# slightly different intervals will make the two messages switch
+# out of sync with each other, at apparently random different
+# times, which creates a more pleasing effect than having them
+# always update together.
+UpperStatus.UpdateTime = 2513
+LowerStatus.UpdateTime = 2233
+
+# Game Wheel auto-repeat rate.  When you press and hold one of
+# the wheel navigation buttons (Next, Previous, Next Page,
+# Previous Page), the button auto-repeats as long as you hold
+# it down, so that you can rapidly step through games on the
+# wheel.  This controls the rate of the repeats.
+#
+# By default, if you leave this empty, the wheel button repeat
+# rate is simply the same as the Windows keyboard repeat rate.
+# You can change this to a different rate here.  You can also
+# use this to set up a custom speed "ramp" that gradually
+# increases or decreases the speed the longer you hold down
+# the button.
+#
+# Specify the repeat rate as a list of timing entries separated
+# by commas.  Each entry is the time between repeats for that
+# "step" in the list.  When you press one of the navigation
+# buttons, the wheel will immediately turn one game (or page)
+# in that direction.  It'll then wait for the first time step
+# in this list and turn one more time, then wait for the second
+# time step and turn again, and so on.  The last step in the
+# list is then repeated for as long as you hold down the
+# button.
+#
+# Each time step is simply a number of milliseconds, but you
+# can say so explicitly with the units "ms", as in 250ms.  You
+# can also express the time in seconds if you prefer by using
+# the unit "s", as in 0.25s.
+#
+# As a really simple example, this sets up a fixed repeat rate
+# that switches games every 1/4 second (250 milliseconds):
+#
+#  wheel.AutoRepeatRate = 250ms
+#
+# PC keyboards usually have a slight delay before auto-repeat
+# kicks in.  You can achieve that by listing two time steps in
+# the repeat rate.  The first step says how long to wait before
+# the first repeat, and the second step says how long to wait
+# between subsequent repeats.  For example, if you want to
+# wait half a second before the first repeat and then repeat
+# every 1/10 of a second, you could write this:
+#
+#  wheel.AutoRepeatRate = 500ms, 100ms
+#
+# You can get even more elaborate.  Say you want the repeat
+# rate to start slow and then gradually speed up the longer
+# you hold down the button.  Let's start at 500ms for the
+# first repeat, and then gradually speed up over the next
+# several repeats until we get to 100ms between repeats:
+#
+#  wheel.AutoRepeatRate = 500ms, 400ms, 300ms, 200ms, 100ms
+#
+# The last time listed is applied to all subsequent repeats
+# after reaching that point, so the instructions above will
+# continue repeating at 100ms intervals as long as you hold
+# down the button.
+#
+# One more detail: for each time item, you can optionally
+# specify the number of times to repeat that interval, by
+# adding an asterisk (*) and the number of repeats:
+#
+#  wheel.AutoRepeatRate = 500ms*4, 100ms
+#
+# That performs the first four repeats at 500ms intervals,
+# then speeds up to 100ms intervals after that.
+#
+# If you leave this blank, PinballY uses your keyboard auto-
+# repeat rate, as you have it currently set up in the Windows
+# control panels.  You can also use those time settings
+# explicitly using the special terms KbRate and and KbDelay
+# in the time list.  KbDelay is the initial delay time before
+# the first repeat as set in your Windows settings, and KbRate
+# is the repeat rate after the initial delay.  PinballY's
+# default settings are thus equivalent to:
+#
+#  wheel.AutoRepeatRate = KbDelay, KbRate
+#
+Wheel.AutoRepeatRate = 
+
+
+# Wheel sizing and position. These variable adjust the sizing
+# and position of the wheel to get the layout you prefer.
+# 
+# The screen space for the wheel is in D3D space which makes
+# (0,0) is the middle of the window and (-0.5,0.5) at the top
+# left. The wheel is drawn as a circle with the center (window
+# horizontal center) at Wheel.YCenter.
+#
+#  (-0.5, 0.5) ------ ( 0.0, 0.5) ------ ( 0.5, 0.5)
+#       |                  |                 |
+#       |                  |                 |
+#       |      -x,+y       |     +x,+y       |
+#       |                  |                 |
+#  (-0.5, 0.0) ------ ( 0.0, 0.0) ------ ( 0.5, 0.0)
+#       |                  |                 |
+#       |                  |                 |
+#       |      -x,-y       |     +x,-y       |
+#       |                  |                 |
+#  (-0.5,-0.5) ------ ( 0.0,-0.5) ------ ( 0.5,-0.5)
+#
+#
+# XCenter: Horizontal center of the wheel circle.
+#
+# YCenter: Vertical center of the wheel circle.
+#
+# Radius: The radius of the circle the wheel is laid out on.
+#
+# Angle: Angle between games on the wheel circle.
+# 
+# RotateImages: Whether game images should be rotated to match their wheel position
+# 
+# OffsetAngle: Starting angle of the wheel in radians
+
+Wheel.YCenter = -0.803645833
+Wheel.Radius = 0.4760416667
+Wheel.Angle = 0.25
+Wheel.RotateImages = 0
+Wheel.OffsetAngle = 0.0
+
+#
+# ImageWidth: Width of selected wheel image. The wheel images
+# are stretched/shrunk to match this height when displayed on the
+# wheel.
+Wheel.ImageWidth = 0.14
+
+#
+# YSelected: Vertical location to place the currently selected
+# wheel image when idle (not animating).
+Wheel.YSelected = -0.07135
+
+# XSelected: Horizontal location to place the currently selected
+# wheel image when idle (not animating).
+Wheel.XSelected = 0
+
+# Enable the wheel underlay?  The underlay is an image that's 
+# displayed displayed near the bottom of the screen, in the area 
+# where the next/previous game icons are shown.  
+Underlay.Enable = 1
+
+# Wheel underlay sizing.  These variables let you adjust the 
+# sizing to get the layout effect you prefer.
+#
+# The sizes are given as percentages of the window's height.  This
+# makes them adapt automatically to different window layouts.
+#
+# Height: the display height of the underlay image.  The image in 
+# the file is stretched or shrunk vertically to match this height.
+#
+# Y Offset: the distance from the bottom of the screen to the bottom
+# of the image.  The underlay is normally shown at the very bottom
+# of the window, so this is usually zero.
+#
+# Max Width: the maximum width of the image.  Normally, the image
+# is stretched horizontally to exactly fill the window's width.
+# This lets you limit the stretch.  Note that this is a percentage
+# of the window's HEIGHT, even though we're talking about limiting
+# the width.  The main reason you'd want to set a maximum width is
+# to prevent the image from getting stretched out to ridiculously
+# skinny proportions if your main monitor is oriented in the
+# "landscape" mode typically used for desktop PCs, rather than the
+# "portrait" mode that most pin cabs use.  The default is simply a
+# very high percentage that we won't ever reach in practice, so
+# it effectively means there's no maximum, equivalent to always
+# letting the default full-width scaling apply.
+#
+Underlay.Height = 20.7292%
+Underlay.YOffset = 0%
+Underlay.MaxWidth = 1000%
+
+
+# Attract mode enabled
+AttractMode.Enabled = true
+
+# Attract mode idle time, in seconds.  Attract mode kicks in
+# after there hasn't been any button input for this long.
+AttractMode.IdleTime = 180
+
+# Attract mode game switch time, in seconds.  When attract mode is
+# active, it automatically switches to a new game selection after
+# this interval.
+AttractMode.SwitchTime = 10
+
+# Attract mode status messages.  The normal status lines are hidden
+# during attract mode and replaced with this message cycle.
+AttractMode.StatusLine.Messages = Welcome to PinballY!|Free Play|Press a button to continue| |
+AttractMode.StatusLine.UpdateTime = 1000
+
+# Hide wheel images while in attract mode.  Wheel images can defeat
+# the screen saver aspect of attract mode, since some people use
+# images with very uniform background areas.  Hiding them helps
+# avoid overly static images in those areas of the display.
+AttractMode.HideWheelImages = true
+
+# Hide the Game Info Box while in attract mode.  Like the wheel
+# icons, the Info Box is usually undesirable in attract mode
+# because it's such a static graphic that it could cause burn-in
+# on susceptible displays if displayed continuously for long
+# periods.
+AttractMode.HideInfoBox = true
+
+# Game timeout, in seconds.  If this is set to a non-zero value,
+# the system will automatically terminate a running game when there 
+# hasn't been any keyboard, joystick, or mouse input for this length 
+# of time.  This lets the system return to the main menu and enter
+# attract mode if you leave a game running while away from the
+# machine for a while.  Set to zero to disable this feature.
+GameTimeout = 300
+
+
+# Wheel "Paging" navigation mode.  This controls how the Next Page
+# and Previous Page buttons treat titles that start with digits or
+# non-aphabetic symbols.  The Next/Previous Page buttons let you
+# scroll quickly through games by first letter - if you're on
+# Aladdin's Castle, and you press Next Page, you'll jump straight
+# to the first game whose title starts with "B" (or whichever
+# letter is next if there are no "B" games).  But what happens
+# when you get to "Z" and press Next Page?  You can choose how
+# games with titles like "2001" and "300" are handled:
+#
+#  Default - treat every non-alphabetic character as its own
+#      page group: 2001 is in the "2" group and 300 is in
+#      the "3" group, so pressing Next Page from Zip-A-Doo
+#      goes to 2001, thence to 300, thence to Aladdin's Castle.
+#
+#  AlphaNumSym - treat all games starting with digits as one
+#      group, and all games starting with symbols as a second
+#      single group.  So Zip-A-Doo -> 2001 -> Aladdin's Castle.
+#
+#  AlphaOnly - skip games starting with digits or symbols
+#      entirely, so Zip-A-Doo -> Aladdin's Castle
+#
+GameList.PagingMode = Default
+
+
+# Hide unconfigured games from the wheel list.  An unconfigured game
+# represents a table file that PinballY found in the Tables folder for
+# a system without any matching bibliographic data.  Normally, these
+# are shown in the main wheel list, mixed in with configured games.
+# You can easily recognize an unconfigured game because it'll be shown
+# with default background images, and its raw filename will appear in
+# place of a title.
+#
+# The point of showing unconfigured games alongside games whose details
+# have already been entered is to make it easier to identify games that
+# require your attention to complete their setup.  It also lets you
+# launch a table file even if you haven't set up its details yet.  To
+# set up an unconfigured game, select "Game Setup" from the main menu.
+#
+# If you prefer NOT to include unconfigured games in the regular wheel
+# listings, set this variable to true (1).  You'll still be able to
+# view any unconfigured table files at any time by selecting "Show 
+# Unconfigured Games" from the Operator Menu; that command will filter
+# the game list so that ONLY the unconfigured games are showing.
+GameList.HideUnconfigured = 0
+
+# Last selected game and filter.  These are updated automatically
+# by the program so that we can come back to the same wheel selection
+# as in the last session.
+GameList.CurrentGame = 
+GameList.CurrentFilter = All
+
+
+# Media capture setup.  The Game Setup menu lets you capture screen
+# shots of a running game to use as the background images displayed
+# in the menu system.  The system automatically uses your PinballY
+# window layout as a proxy for the running game's window layout, so
+# there's no need to configure the game window layout separately.
+# The only thing you have to configure here is the timing of the
+# capture process, and in some cases the audio capture device.
+#
+# The first parameter selects the audio capture device.  An audio
+# capture device is required to capture the audio portion when
+# recording screen captures; it's not needed if you just want to
+# capture still screen shots or silent videos.  The capture device
+# is a virtual Windows device that reads back the sound playing
+# through your sound card's Line Out port.  You should find this
+# device listed in your Windows Sound control panel under the
+# Recording tab.  The device is commonly called "Stereo Mix" or
+# some variation containing those words, but not always; the
+# exact name is up to your sound card manufacturer.  Note that
+# the Microphone or Line In inputs won't usually work for screen
+# captures because they record from the physical line inputs; for
+# screen capture recording, you need the "fake" device that reads
+# back the Line Out audio.
+#
+# By default, if you leave this setting blank, PinballY will
+# search through the list of all attached audio input devices for
+# one containing the words "Stereo Mix" in the name.  That works
+# on many systems, particularly with US localization, but doesn't
+# work if your sound card manufacturer happened to choose a 
+# different name for their equivalent of this device, OR if your
+# system has a non-English localization, in which case the name
+# of the device will probably be translated to your language.
+# So if PinballY complains that no audio capture device is
+# present when you try to do a capture with audio, you can fill
+# in the correct name here.
+#
+Capture.AudioDevice =
+
+
+# The rest of the capture parameters control the timing of the
+# capture process.
+#
+# The first timing parameter is how long to wait for the game to
+# start up.  You'll want to give it enough time to enter "Attract
+# Mode" in the game, where it's ready to begin a game.  That is,
+# long enough to load into VP (or whatever system) and go through
+# the game's ROM startup/test process.  The actual ROM startup
+# time varies a lot by game, so adjust this as needed if you
+# encounter games that aren't ready in time.  The delay time is
+# given in seconds.
+Capture.StartupDelay = 10
+
+# Manual start/stop buttons.  For media items set to manual
+# start or manual stop, the capture starts when you press this
+# button or button combination.  This can be one of the following:
+#
+#   flippers      press both flipper buttons (the buttons 
+                  assigned to the "Next" + "Previous" commands)
+#
+#   magnasave     press both Magna Save buttons ("Next Page" +
+#                 "Previous Page")
+#
+#   launch        the button assigned to the Launch command
+#
+#   info          the button assigned to the Info command
+#
+#   instructions  the button assigned to the Instructions command
+#
+Capture.ManualStartStopButton = flippers
+
+# Each time a capture is started, we show a message by default
+# explaining how the PinballY window layout determines the screen
+# capture area.  The message offers an option to skip the message
+# on future captures.  This variable indicates that the user has
+# chosen the "skip" option.
+Capture.SkipLayoutMessage = 0
+
+# Capture timing for individual media types. 
+#
+# For each media type, you can select MANUAL or AUTO capturing:
+#
+# * AUTO means that the capture happens automatically as soon as
+# the media type's turn comes up.  If you set everything to AUTO,
+# the capture will proceed as a wholly automatic process without
+# any action on your part.  
+# 
+# * MANUAL means that you have to press a button combination to 
+# start and/or stop the capture for that media type.  This allows
+# you to control the exact starting point and/or duration of the 
+# capture for that item.
+#
+# All media types let you set the START time to AUTO or MANUAL.
+# An automatic start time makes the capture for that item start
+# as soon as that item is reached in the capture process.  For
+# image types, that's the only timing needed.  For video and
+# audio types, you can also set the STOP mode to AUTO or MANUAL.
+# AUTO STOP mode means that the capture proceeds for the duration
+# set by the TIME value for that type (in seconds), and then
+# automatically stops.  MANUAL STOP means that the capture keeps
+# going until you press the key combination to end that item.
+#
+# During the capture process, a status window appears that shows
+# you the current item being captured, and prompts you to press
+# the manual keys when necessary to start or stop the current
+# item.
+#
+# Note that TIME values are ignored if STOP is set to MANUAL.
+#
+
+Capture.PlayfieldImage.Start = auto
+
+Capture.PlayfieldVideo.Start = auto
+Capture.PlayfieldVideo.Stop = auto
+Capture.PlayfieldVideo.Time = 31
+
+Capture.PlayfieldAudio.Start = auto
+Capture.PlayfieldAudio.Stop = manual
+Capture.PlayfieldAudio.Time = 32
+
+Capture.BackglassImage.Start = manual
+
+Capture.BackglassVideo.Start = manual
+Capture.BackglassVideo.Stop = auto
+Capture.BackglassVideo.Time = 33
+
+Capture.DMDImage.Start = auto
+
+Capture.DMDVideo.Start = manual
+Capture.DMDVideo.Stop = manual
+Capture.DMDVideo.Time = 34
+
+Capture.TopperImage.Start = manual
+
+Capture.TopperVideo.Start = auto
+Capture.TopperVideo.Stop = auto
+Capture.TopperVideo.Time = 35
+
+# Two-pass capture.  Normally, when capturing screen-shot video,
+# we capture and encode (compress) the video in real time.  This
+# requires a fairly fast CPU; slower machines might not be able
+# to do the compression work quickly enough to keep up with the
+# live video frame rate, so captured videos might have too many
+# dropped frames, which will manifest see as momentary freezes 
+# when the video is played back.  If your captured videos look
+# choppy, try setting this to 1 to enable two-pass recording.
+# In two-pass mode, we initially capture the video without any
+# compression; even slower machines can usually handle this
+# without dropping frames.  We then convert the captured video
+# to a compressed format.  This takes long than doing it all
+# in one operation, but it should produce smoother videos if
+# your single-pass captures look too choppy.
+Capture.TwoPassEncoding = 0
+
+# Ffmpeg video codec settings for the first pass of a two-pass
+# capture.  If this is missing or empty, PinballY uses a default
+# video encoding that does little or no compression.  On some
+# systems, it might actually be faster to use slightly more
+# compression, since uncompressed video files are so large that
+# the time it takes to write them to disk can become a
+# bottleneck.  This option lets you experiment to find
+# settings that work best on your system.
+Capture.VideoCodecPass1 =
+
+
+# Folder for temporary files created during capture.  If this
+# is blank or missing, temp files will be created in the same
+# folder as the target media files.  This is used for the
+# output of the first pass of a two-pass capture.  You might
+# want to specify a folder here if you have a drive with a
+# lot of free space, or a drive that's especially fast, for
+# example.
+Capture.TempFolder =
+
+# Captured video resolution limit.  By default, videos created
+# using the screen capture function have exactly the same pixel
+# dimensions as the window area being captured.  However, if you
+# have a 4K monitor or another large-format computer monitor, you
+# might find that the full-resolution videos are too taxing for
+# your system to play back smoothly, especially if you have an
+# older or lower-end system.  This option lets you limit the
+# resolution of captured videos to a more manageable size that
+# your system will be able to play back more smoothly.  Possible
+# settings are:
+#
+#   none = no limit; the full native resolution will be used
+#          (this is the default setting)
+#
+#   hd   = limit to HD resolution, 1920x1080 pixels
+#
+# Note that this only sets an upper limit on resolution.  When
+# the source window is smaller than this limit, it'll still be
+# captured at the smaller native resolution.  So if you have a
+# 4K playfield monitor and a sub-HD backglass monitor, setting
+# an HD limit will only affect the playfield videos.
+#
+Capture.VideoResolutionLimit = none
+
+
+# Coin slot pricing.  This is just a novelty feature for the sake
+# of its entertainment value, as we don't have any real practical
+# use for coins or credits.  We do deduct one credit for each game
+# launch, but we don't require credits to launch - we'll launch a
+# game even if the balance is zero.  But if we wanted to implement
+# a "real" coin system, we wouldn't want to deduct credits when
+# you merely launch a game from the menu; we'd instead want to
+# transfer credits from the menu system to the games themselves,
+# and then have the tables deduct credits on each play.  We don't
+# have any way to transfer credits like that, so the use of coins
+# in the menu is purely for the novelty value.
+#
+# If you want to disable this feature, simply omit the button
+# assignments below, which will prevent any coin recognition.
+#
+# If you want to enable coin recognition, the first step is to set
+# up your coin slot keyboard mappings.  If you have physical coin 
+# slots with "coin mechs" installed, you'll want to set them up 
+# for use with VP anyway, so it's a small extra step to enable 
+# them here.  Simply list the keyboard keys or joystick buttons 
+# that you've wired your coin slot switches to below, in the 
+# Buttons.CoinN variable settings.  
+#
+# The standard button assignments are dictated by VPinMAME, which
+# uses the following fixed key assignments:
+#
+#  "3" key -> first/left slot in a 2-slot coin door
+#  "4" key -> second/middle slot, not used in a 2-slot door
+#  "5" key -> third/right slot in a 2-slot door
+#  "6" key -> fourth slot, or dollar bill acceptor in a US 2-coin door
+#
+Buttons.Coin1 = keyboard 3
+Buttons.Coin2 = keyboard 4
+Buttons.Coin3 = keyboard 5
+Buttons.Coin4 = keyboard 6
+
+# Now set the coin denomination for each slot.  The currency unit
+# is whatever you want it to be.  In the US, you can use dollars,
+# so .25 would represent a quarter.  But you could just as well 
+# denominate this in Euros, Pounds, or arcade tokens.  When you
+# insert a coin in one of the slots, PinballY will add the
+# declared coin value for that slot to a running total "coin
+# balance" it keeps internally.
+Coin1.Value = .25
+Coin2.Value = .25
+Coin3.Value = .25
+Coin4.Value = 1.00
+
+# Finally, set the relationship between coin values and "credits".
+# We use "credit" in the usual pinball sense of the word, where a
+# credit gives you one play.  The UI reports everything in terms 
+# of credits. 
+#
+# Most pinballs from the 90s and later have pricing where you get
+# bonus credits for more coins, such as "one credit for 50 cents,
+# 3 credits for $1".  To allow for this kind of pricing model, we
+# let you list multiple coin value levels, and the corresponding
+# number of credits.  You can enter as many of these levels as
+# you like.  Each level is specified with an entry of the form
+# <coin-value> <credits>.  For example:
+#
+#    .50 1
+#
+# That means that .50 currency units (Coin.Value units) gives you
+# one credit.  List any number of these levels that you like, in
+# ascending order, separated by commas.  The default setting sets
+# up the typical modern US "50/75/$1" pricing, which is to say, 50 
+# cents for one credit, 75 cents for two credits, $1 for three. 
+# When we reach the end of the list, we simply start over, so in 
+# our .50/.75/$1 example, inserting a fifth quarter takes you
+# back to the .50/credit point.  
+#
+# Fractional credits can be used, expressed as floating point
+# values:  e.g., 0.5 means a half credit.  You should only use
+# halves and quarters for the sake of nice display formatting,
+# as we can show 1/2, 1/4, and 3/4 as fractions in the UI;
+# other fractions will be displayed less nicely as decimal
+# values (e.g., if for some reason you want 1/6 credits, it
+# would be displayed as .166667).
+#
+# The program keeps an internal counter of the total coin value
+# inserted so far, and translates to credits accordingly.  The
+# coin counter resets whenever the player launches a new game
+# or exits, but the last credit balance is retained across
+# sessions.  The program deducts one credit on each launch, if
+# any credits are available, just to maintain the pretense that
+# the credits are actually used for something.
+#
+# Sample pricing models:
+#
+# US 25 cents/play: .25 1
+# US 50 cents/play: .25 .5, .50 1
+# US 50c/75c/$1:    .25 .5, .50 1, .75 2, 1.00 3
+# US 3 for $1:      .25 .5, .50 1, .75 1.5, 1.00 3
+# US 75c/$2 x 3:    .75 1, 2.00 3
+# US 50c/$2 x 5:    .25 .5, .50 1, .75 1.5, 1.00 2, 1.25 2.5, 1.50 3, 1.75 3.5, 2.00 5
+# 
+PricingModel = .25 .5, .50 1, .75 2, 1.00 3
+
+# Maximum credit balance.  Zero means there's no maximum.
+MaxCreditBalance = 10
+
+# Current credit balance.  The program automatically saves the
+# credit balance across sessions here.
+CreditBalance = 0
+
+
+# Hide the Windows taskbar while a game is running.  If you're using
+# full-screen windows, the Windows taskbar normally hides itself so
+# that PinballY, Visual Pinball, and other pinball software can use
+# the entire screen for the game display.  However, the taskbar might
+# still pop up when launching or exiting a game, which isn't very
+# nice cosmetically.  If you wish, PinballY can explicitly hide the
+# taskbar while a game is running, which should eliminate the
+# brief appearances.
+HideTaskbarDuringGame = 1
+
+# Keep selected windows open while running games.  The windows
+# listed here will continue showing videos or graphics while games
+# are running.  Windows NOT listed here will be blanked to a simple
+# black background while games are running, on the assumption that
+# the game will want to take over the corresponding display area.
+# 
+# List the windows to keep open here, separated by spaces.  The
+# window IDs are:
+#
+#   bg       = backglass
+#   dmd      = DMD score area
+#   realdmd  = real DMD device
+#   topper   = topper window
+#   instcard = instruction card window
+#
+# Note that "realdmd" is a bit different from the others in that
+# it refers to the real DMD device rather than to a window.  But
+# the principle is the same: if the real DMD is included here,
+# we'll continue to show our image/video media on the real DMD
+# device while games are running.  That will normally prevent the
+# game from being able to access the device, since most of these
+# devices only allow one program to access them at a time.
+#
+ShowWindowsWhileRunning = 
+
+
+#
+# Pinball systems.  Each system is specified via a set of "System<n>" 
+# variables, explained below.  The "<n>" is just an arbitrary number to 
+# identify the system within the configuration ("System1", "System2",
+# etc).
+#
+#
+# SystemN = Display Name
+# This is the name displayed in the UI for this system.
+#
+# SystemN.MediaDir = subfolder
+# The subfolder name to use for media files for this system's games.
+# Media files are the images, videos, and sounds for the tables:
+# the playfield images and backglass videos and so on.  Use only
+# the subfolder name here, such as "Visual Pinball" - this is
+# combined with the MediaPath variable to form the full path, so
+# you only need the subfolder name here.  If you omit this, the
+# display name of the system is used by default, as defined
+# by the SystemN=xxx variable.
+#
+# SystemN.DatabaseDir = subfolder
+# The subfolder name to use for the XML files that list the games
+# for this system.  EACH SYSTEM MUST HAVE ITS OWN SEPARATE FOLDER
+# THAT ISN'T SHARED BY ANY OTHER SYSTEMS, since this is how the
+# program tells which system to use to launch each game.  If you
+# omit this variable, the display name of the system (as defined 
+# by the SystemN=xxx variable) is used as the folder name.
+#
+# SystemN.Enabled = true|false
+# Specifies whether this game's systems appear in the UI.  The
+# system's XML database files will simply be ignored if the system 
+# is marked as disabled.  This defaults to true if omitted.
+#
+# SystemN.Class = system type:  type of system.  Set this to one
+# of the following:
+#
+#   VPX    - Visual Pinball 10
+#   VP     - Visual Pinball 9 or earlier
+#   FP     - Future Pinball
+#   STEAM  - Steam-based program (Pinball Arcade, Pinball FX2, etc)
+#   Other  - Any other system [this is the default]
+#
+# Omit it for other systems.  If you set this, it lets PinballY use
+# its special knowledge of VP or FP for this system's games.  It also
+# lets PinballY supply defaults for some settings, so that you don't
+# have to set up as much explicitly.
+#
+# SystemN.Exe = application executable (.exe) file with full path
+# This is the executable that we launch when the user starts a table
+# for this system.  In most cases, you should simply specify the
+# full path and .exe file name.  Alternatively, you let PinballY
+# find the executable based on the registry settings for the target
+# system:
+#
+# - If you omit this entirely, and there's a DefExt setting for
+#   this system, PinballY will use the program registered for that
+#   file type.
+#
+# - If you use a filename with no path (e.g., VPinball995.exe),
+#   PinballY will look for the registered program for the filename
+#   extension given in DefExt for this system.  It will then combine
+#   the PATH portion of that program with the filename you specified.
+#   This is convenient if you have multiple versions of VP installed,
+#   as long as you installed them all in the same folder, since it
+#   looks up the folder path automatically.
+#
+# - If you set this to [STEAM] (with the square brackets), PinballY
+#   will look in the registry for the installed Steam application,
+#   and use that if found.
+#
+#
+# SystemN.Parameters = command-line parameters for launching games
+# This is a template for the command line sent to the EXE at launch.  
+# You can use the following substitution variables in the string:
+#
+#   [TABLEPATH] = the path from SystemN.TablePath 
+#   [TABLEFILE] = the filename of the table being launched
+#   [LB]        = a literal left square bracket, [
+#   [RB]        = a literal right square bracket, ]
+#
+# SystemN.Environment = environment variables to pass to the program
+# This is a list of NAME=VALUE pairs, separated by semicolons (;).
+# These values are merged into the parent environment that PinballY
+# inherited from the Windows desktop when it was initially launched.
+# Some game programs (such as Pinball Arcade) depend upon receiving
+# additional information via the environment rather than through the
+# normal command-line parameters.
+#
+#
+# SystemN.ShowWindow = initial window mode for launched game
+# This specifies how the game program's window is initially opened.
+# Use one of the following values:
+#
+#   SW_SHOW          - shows the window normally
+#   SW_SHOWMINIMIZED - shows the window minimized to the task bar
+#   SW_HIDE          - hides the window
+#
+# Visual Pinball and Future Pinball work best with SW_SHOWMINIMIZED,
+# because these programs show their "editor" windows initially, and
+# you don't usually want to see those at all when playing.  Most
+# other programs work best with SW_SHOW, which is the default.
+# (You can actually use any of the internal Windows SW_SHOWxxx
+# constant names here, which you can find in the Windows SDK
+# documentation if you're that interested.  But the ones listed
+# above should handle all of the known systems, so we're not
+# listing the others here for the sake of brevity.)
+#
+#
+# SystemN.Process = process name to monitor (XXX.EXE, with no path)
+# This is mostly for games that run through Steam.  To run a Steam
+# game, the application we launch via SystemN.Exe is STEAM.EXE, but
+# that in turn launches a second executable that actually runs the
+# game session.  That second exe is the one that we have to monitor
+# for shutdown, and the one that we have to close if the user wants
+# to exit back to PinballY.  Specify just the exe name here, without
+# any path prefix.
+#
+# SystemN.TerminateBy = termination mode
+# This specifies how PinballY should terminate the game program when
+# you press the Exit Game button.  The possible settings are:
+#
+#   CloseWindow: this is the default.  PinballY will simply close all
+#   of the game program's windows.  Most programs will exit on their
+#   own when their windows are closed.  This is considered the safest
+#   approach to ending a program, since it allows the program to save
+#   files and clean up any system resources it's using before it exits.
+#
+#   KillProcess: asks Windows to terminate the process without the
+#   program's cooperation.  This is what Task Manager uses when you
+#   tell it to end a process.  This doesn't give the program a chance
+#   to save files or release resources, so in some cases it can create
+#   system stability problems, by leaving some system resources (such
+#   as files or devices) locked or in otherwise dubious states.  This
+#   should only be used if CloseWindow doesn't work reliably for this
+#   system.
+#
+# SystemN.TablePath = full path to the folder where you store the
+# table files for the system, such as Visual Pinball's .vpt files.
+# If you specify a relative path (with no X:\ drive spec), the path
+# is relative to the .EXE folder for the system.  This means you
+# can simply set this to "Tables" for the standard VP setup, for
+# example, without specifying the full path.  Use "." (a single
+# period) to specify folder itself.  You can simply omit this for
+# a system like The Pinball Arcade that doesn't use table files.
+#
+# SystemN.DefExt = default filename extension ("." suffix) for table files
+# The launcher will add this to the table filenames in the table database 
+# if necessary when generating the command line parameters.  You can
+# simply omit this for a system like The Pinball Arcade that doesn't use 
+# external table files.
+#
+# SystemN.StartupKeys = key sequence to send at startup
+# This is designed especially for The Pinball Arcade, but could be used for
+# any other game systems where the game itself has a startup menu that has
+# to be navigated before play can begin.  TPA really complicates things in
+# this regard because it has its own table menu: we have to navigate through
+# its table menu to pick out the game that the user already selected from
+# our table menu!  It's ridiculous, but TPA doesn't have a way to launch
+# a particular game externally; it can only reach a game through its UI.
+# So this option provides a way to automate that initial menu navigation.
+# The StartupKeys entry is a list of keystrokes to send, separated by
+# spaces.  You can use the following key names:
+#
+#   Up Down Left Right   [the arrow keys]
+#   A through Z, 0 through 9  [letter and number keys]
+#   LShift RShift LAlt RAlt LCtrl RCtrl  [shift/alt/control keys]
+#   CapsLock NumLock
+#   F1 through F12  [top-row function keys]
+#   Dash Plus Backslash LBracket RBracket Comma Period Slash Colon Quote
+#   Esc Tab Space Backspace
+#
+# In addition, the following special sequences can be used:
+#
+#   {comment} - everything between curly braces is ignored
+#
+#   [click] or [rclick] - send a left or right mouse click.  By default,
+#   this clicks at the current mouse position, wherever that is.  You
+#   can also specify a target window to click in, which positions the
+#   mouse at the center of the target window just before clicking:
+#   [click playfield], [click backglass], [click dmd], or [click topper].
+#
+#   [pace M] - set the pace in milliseconds.  The simulated keystrokes
+#   after this point will be paced with a delay of M milliseconds
+#   between keys.  This can be used if the receiver program doesn't
+#   respond quickly enough to handle keys sent at full speed.
+#
+#   [pause N]  - pause for N seconds
+#
+#   [gridpos Down Right]  - send the Down Arrow and Right Arrow keys
+#   enough times to move to the grid position given by the gridPos
+#   entry for the game in the game database.  Make sure that the 
+#   key sequence leading up to this point sets things up so that the
+#   upper left icon (row 1, column 1) is selected, since the [gridpos]
+#   element determines how many Down and Right keys to send based on
+#   the assumption that we're starting from the upper left.
+#
+# For a system that requires a mouse click in its main window at startup
+# to establish focus, use a StartupKeys string like this: [click playfield]
+#
+# SystemN.DOFTitlePrefix = prefix used in DOF table entries for this system
+# The DOF table database uses prefixes in the game title to distinguish
+# games that exist in multiple systems.  The DOF database considers VP to
+# be the default system, so VP has no prefix.  Future Pinball uses "FP",
+# PinballFX2 and FX3 use "FX2" and "FX3" respectively.
+#
+# SystemN.NVRAMPath = path to this system's "non-volatile RAM" files.  We
+# use these files to retrieve high score lists, when available.  This only
+# applies to VP and FP games, and you can normally omit it, because we can
+# usually infer it automatically from the VPinMAME install location (for VP
+# games) or the Future Pinball install folder (for FP games).  Please only
+# use this if you have an unusual setup - it's better to use the defaults 
+# if you can, because it's one less thing to keep track of if you ever 
+# rearrange folder paths.
+#
+# SystemN.RunBeforePre = a command to run before the RunBefore command.
+# (Yes, the name is awkward, but it seems better than RunBeforeBefore.)
+# This command does essentially the same thing as RunBefore, but it has
+# the important distinction that PinballY displays a completely blank,
+# black screen in the playfield window while running this command.  This
+# is a good place to put any command that changes the system-wide monitor
+# layout, since the blank playfield window will help make the transition
+# smoother by concealing the visual change.
+#
+# SystemN.RunBefore = a command to run just before launching a game using
+# this system.  This is a command line of the sort that you could type into
+# the Windows "Run" box.  Use the same rules as for the RunAtStartup option.
+# You can use same substitution variables allowed in SystemN.Parameters (see
+# above) in this command line.  You can also use the special prefix string
+# [NOWAIT] if you want PinballY to launch the program as a background
+# process and then immediately launch the game, without waiting for the
+# RunBefore program to finish.  Without this prefix, PinballY waits for
+# the RunBefore program to finish before launching the game.  Use [NOWAIT]
+# if the program you're running is meant to continue running while the game
+# is running.  If you want PinballY to explicitly terminate this program
+# after the game exits, use [NOWAIT TERMINATE].
+#
+# SystemN.RunAfter = a command to run just after finishing a game using
+# this system.  This is executed just after the game exits, before PinballY 
+# takes over again.  Use the same command line syntax that you'd type into
+# the Windows "Run" box.  You can use same substitution variables allowed in
+# SystemN.Parameters (see above) in this command line.  Use [NOWAIT] if you
+# want PinballY to return to resume immediately, without waiting for the 
+# program to finish.  By default, PinballY will wait for this program to
+# exit before returning to its normal user interface.
+#
+# SystemN.RunAfterPost = a command to run after the RunAfter command. 
+# As with RunBeforePre, this command is executed with a blank, black
+# screen shown in the playfield window, so it's a good place to put any
+# command that changes the system-wide monitor layout.
+#
+# SystemN.ShowWindowsWhileRunning = a list of windows to keep open
+# while games using this system are running.  This is a space-delimited
+# list with the following window IDs: bg, dmd, topper, instcard.  An
+# ID can be marked as explicitly NOT shown while running by preceding
+# it with a hypen, so "-bg dmd" means that we hide the backglass and
+# show the DMD.  Any windows not mentioned inherit the default settings
+# from the global ShowWindowsWhileRunning setting, and individual games
+# can override the system settings in their game details settings.
+#
+
+
+# VP 9
+System1 = Visual Pinball 9
+System1.Class = VP
+System1.MediaDir = Visual Pinball
+System1.DatabaseDir = Visual Pinball
+System1.Enabled = true
+System1.Exe =
+System1.ShowWindow = SW_SHOWMINIMIZED
+System1.Environment =
+System1.TablePath = Tables
+System1.Parameters = /play -"[TABLEPATH]\[TABLEFILE]"
+System1.DefExt = .vpt
+# System1.RunBefore = cmd /c echo Example RunBefore command! Path=[TABLEPATH], file=[TABLEFILE] && pause
+# System1.RunAfter = cmd /c echo Example Run After command! Path=[TABLEPATH], file=[TABLEFILE] && pause
+
+# VP 9.2
+System2 = Visual Pinball 9.2
+System2.Class = VP
+System2.MediaDir = Visual Pinball
+System2.Exe = VPinball921.exe
+System2.ShowWindow = SW_SHOWMINIMIZED
+System2.Environment =
+System2.TablePath = Tables
+System2.Parameters = /play -"[TABLEPATH]\[TABLEFILE]"
+System2.DefExt = .vpt
+
+# VP 10
+System3 = Visual Pinball X
+System3.Class = VPX
+System3.Exe =
+System3.ShowWindow = SW_SHOWMINIMIZED
+System3.Environment =
+System3.TablePath = Tables
+System3.Parameters = /minimized /play -"[TABLEPATH]\[TABLEFILE]"
+System3.DefExt = .vpx
+
+# Future Pinball
+System4 = Future Pinball
+System4.Class = FP
+System4.Exe =
+System4.ShowWindow = SW_SHOWMINIMIZED
+System4.Environment =
+System4.TablePath = Tables
+System4.Parameters = [TABLEPATH] /open "[TABLEPATH]\[TABLEFILE]" /play /exit /arcaderender
+System4.DefExt = .fpt
+System4.StartupKeys = [click playfield]
+System4.DOFTitlePrefix = FP
+
+# The Pinball Arcade (Farsight Studios)
+System5 = Pinball Arcade
+System5.Class = STEAM
+System5.Exe = [STEAM]
+System5.ShowWindow = SW_SHOWMINIMIZED
+System5.Environment =
+System5.TablePath = [PinballY]\Farsight
+System5.DefExt = .pinballarcade
+System5.Parameters = -applaunch 238260
+System5.Process = PinballArcade.exe
+
+# Menu navigation for The Pinball Arcade to reach the selected game.  This is
+# rather convoluted because we can't get any feedback on the UI's state, and
+# more problematically, the initial state can vary.  The keystroke list below
+# will undoubtedly have to be tweaked from time to time as Farsight revises 
+# their UI.
+#
+# Since this is so convoluted, here's an explanation of the steps...
+#
+# The first thing we do is give the UI 25 seconds to start up.  It usually
+# doesn't need quite this long, but it can on the first run after a reboot.
+# Then we press the Enter key to get past the intro screen and into the menu.
+#
+# At that point, TPA sometimes likes to throw up an announcement dialog box,
+# but not always.  Clicking the mouse dismisses the dialog, but if there's
+# no dialog, clicking will select some random initial button selection
+# on the menu instead.  So we pretend that there's no dialog and navigate
+# up to the "Settings" icon at the top, and send a click.  If there was a
+# dialog, the navigation will have no effect, but the click will dismiss
+# the dialog and leave us at the main menu; if there wasn't a dialog,
+# we'll be on the settings page.  In either case, we can now get to the
+# grid by hitting Up to get the top row of icons, Left several times to
+# make sure we're at the left end of the row, Right to get to the arcade
+# icon, and click to enter the game grid.  Whee!
+#
+# Now that we're in the game grid, we have to get into the alphabetical
+# list.  The grid retains its setting from the last run, so it could be
+# sorted in some other order, in which case the game's grid position won't
+# be the same.   When we enter this screen, the top left game will be
+# selected.  Moving up one row takes us to the sorting options row, so
+# we send an Up, then a bunch of Left keys to make sure we're at the
+# first button in the row ("Alphabetical").  We send a click to select
+# that.  Now we should have the grid in the right order, so we send a
+# Down to move to the top left game, send send Down and Right keys to
+# get to the target grid position.  Finally, we send a click to select
+# that game icon.  That'll bring up a "play this game" dialog, so we
+# pause to let the dialog load, and then send a click to load the game.
+#
+System5.StartupKeys = [pace 250] [pause 25] {intro screen} [click] [pause 5] {main menu OR announcement dialog - try going to Settings} up up right right right right right [click] [pause 5] {now in settings OR main dialog - select arcade icon at top} up up left left left left left right [click] [pause 10] {now on grid screen - go to the sorting row and select Alphabetical} up left left left left left [click] [pause 5] [pace 1000] down [gridpos down right] [click] [pause 3] [click]
+
+# Pinball FX3
+System6 = Pinball FX3
+System6.Class = STEAM
+System6.Exe = [STEAM]
+System6.ShowWindow = SW_SHOWMINIMIZED
+System6.Environment =
+System6.TablePath = steamapps\common\Pinball FX3\data\steam
+System6.DefExt = .pxp
+System6.Parameters = -applaunch 442120 "-table_[TABLEFILEBASE]"
+System6.Process = Pinball FX3.exe
+System6.DOFTitlePrefix = FX3
+
+# Pinball FX2
+System7 = Pinball FX2
+System7.Class = STEAM
+System7.Exe = [STEAM]
+System7.ShowWindow = SW_SHOWMINIMIZED
+System7.Environment =
+System7.TablePath = steamapps\common\Pinball FX2\data\steam
+System7.DefExt = .pxp
+System7.Parameters = -applaunch 226980 "[TABLEFILEBASE]"
+System7.Process = Pinball FX2.exe
+System7.DOFTitlePrefix = FX2
+
+
+# Empty categories.  Categories are user-defined tags that can be assigned
+# to games, via the Game Setup menu in the main window.  These can then be 
+# used to select a subset of games to display, by selecting "Filter by 
+# Category" in the main menu and selecting the category to show.  This 
+# variable lists any categories that were created at some point but aren't
+# currently assigned to any game.  The program stores this list to keep a 
+# memory of the presently unused categories, in case you want to assign any
+# of them to games in the future.  You don't have to edit this list by hand.
+# It's just a place for the system to stash the information.  The list only
+# included unused categories, because any categories currently assigned to 
+# one or more games will appear in the game database, and thus the program 
+# will know about them via their inclusion there.
+GameList.EmptyCategories = 
+
+
+# Keep PinballY's windows in front of all other applications during game
+# launches.  If this is set, the playfield window will be set to "Topmost"
+# status between the start of a game launch and when it shows its first
+# window.  "Topmost" is a special status in Windows that keeps a window
+# in front of other windows, even when another window is the "active"
+# window.
+#
+# This option is intended to make for smoother visual transitions during
+# game launches, by preventing other application windows from popping
+# into the foreground while waiting for the game to finish starting up.
+# If you ever have problems with other random application windows coming
+# into view during a game launch, this option might be helpful.  I've
+# mostly seen this sort of layering problem on Windows 7, where the OS
+# seems to want to rearrange windows during process creation in some
+# cases.
+#
+PlayfieldWindow.TopmostDuringGameLaunch = 0
+
+
+# Keep the DMD window in front of backglass.  If this is enabled (1), the
+# PinballY DMD window will be set up so that it's always displayed in front
+# of the PinballY backglass window.  This isn't normally necessary on pin
+# cabs with three monitors, since the window ordering isn't a factor when
+# all of the windows are on separate monitors.  But if you're running in
+# a desktop environment or a two-monitor pin cab, you might want to place
+# both windows on the same monitor.  This will ensure that the DMD window
+# stays in front of the backglass window in such a setup.
+#
+# Note that this applies to the *PinballY* DMD window.  It doesn't have
+# any effect on the Freezy dmd-extensions "virtual DMD" window.  dmd-ext
+# is a whole separate program with its own configuration files, so you'll
+# need to configure that window separately.  It also doesn't have any
+# effect on the VPinMAME DMD window, which is displayed while you're
+# playing Visual Pinball games.  That's also a separate program with its
+# own setup.
+DMDWindow.KeepInFrontOfBg = 0
+
+# In the DMD video window, use a fixed aspect ratio for the generated
+# "dots" high score display style.  By default (if this is set to 0), the
+# display is stretched to fit the window, even if that distorts the
+# geometry.  If this is set to 1, the dot matrix area's aspect ratio is
+# fixed at 4:1, the same as a physical DMD.  This is especially useful if
+# if you're using a full-height monitor for the DMD video display, since
+# stretching the dots style to full height makes it quite distorted.  The
+# default stretch mode is usually better if you're masking the monitor
+# behind the traditional WPC-era speaker panel cutout, since that cutout
+# area is already about 4:1, and it usually looks nicer to exactly fill
+# that area even if it's slightly off from exactly 4:1.
+DMDWindow.Dots.FixedAspectRatio = 0
+
+
+# Window layout.  There's no need to edit any of this manually.  Just run
+# the program and arrange the windows the way you want them using the normal
+# Windows controls.  Use the right-click menu in each window to switch 
+# between full-screen and windowed modes.
+#
+# The program automatically saves and restores the window layout on each 
+# session, so any changes you make to the layout will be restored the next
+# time you run the program.
+#
+PlayfieldWindow.Position = 600,24,1900,800
+PlayfieldWindow.Rotation = 90
+PlayfieldWindow.MirrorHorz = 0
+PlayfieldWindow.MirrorVert = 0
+PlayfieldWindow.FullScreen = 0
+PlayfieldWindow.Maximized = 0
+PlayfieldWindow.Minimized = 0
+BackglassWindow.Position = 8,24,590,612
+BackglassWindow.Rotation = 0
+BackglassWindow.MirrorHorz = 0
+BackglassWindow.MirrorVert = 0
+BackglassWindow.Visible = 1
+BackglassWindow.FullScreen = 0
+BackglassWindow.Maximized = 0
+BackglassWindow.Minimized = 0
+DMDWindow.Position = 8,620,590,820
+DMDWindow.Rotation = 0
+DMDWindow.MirrorHorz = 0
+DMDWindow.MirrorVert = 0
+DMDWindow.Visible = 1
+DMDWindow.FullScreen = 0
+DMDWindow.Maximized = 0
+DMDWindow.Minimized = 0
+TopperWindow.Position = 600,820,1296,1146
+TopperWindow.Rotation = 0
+TopperWindow.MirrorHorz = 0
+TopperWindow.MirrorVert = 0
+TopperWindow.Visible = 1
+TopperWindow.FullScreen = 0
+TopperWindow.Maximized = 0
+TopperWindow.Minimized = 0
+InstCardWindow.Position = 8,820,545,1139
+InstCardWindow.Rotation = 0
+InstCardWindow.MirrorHorz = 0
+InstCardWindow.MirrorVert = 0
+InstCardWindow.Visible = 1
+InstCardWindow.FullScreen = 0
+InstCardWindow.Maximized = 0
+InstCardWindow.Minimized = 0